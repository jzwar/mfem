--- conflicted
+++ resolved
@@ -59,20 +59,14 @@
    /// Fine element positions in their parents.
    Array<Embedding> embeddings;
 
-<<<<<<< HEAD
-   void Clear();
-   bool IsInitialized() const;
-=======
-   const DenseTensor &GetPointMatrices(Geometry::Type geom) const;
-
    void GetCoarseToFineMap(const Mesh &fine_mesh,
                            Table &coarse_to_fine,
                            Array<int> &coarse_to_ref_type,
                            Table &ref_type_to_matrix,
                            Array<Geometry::Type> &ref_type_to_geom) const;
 
-   void Clear() { point_matrices.clear(); embeddings.DeleteAll(); }
->>>>>>> 5b269399
+   void Clear();
+   bool IsInitialized() const;
    long MemoryUsage() const;
 };
 
