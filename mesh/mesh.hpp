--- conflicted
+++ resolved
@@ -1259,7 +1259,6 @@
    /** This enumerated type is used to describe interior, boundary, or shared
        interior faces. */
    enum class FaceLocation { Local, Shared, Boundary, NA };
-<<<<<<< HEAD
    /** This enumerated type is used to describe if an element face is a
        conforming face, a non-conforming fine face, or a non-conforming coarse
        face. By extension, we name a face a non-conforming coarse or fine face,
@@ -1268,13 +1267,6 @@
    enum class FaceConformity { Conforming,
                                NonConformingCoarse,
                                NonConformingFine,
-=======
-   /** This enumerated type is used to describe if a face is a conforming face,
-       a non-conforming slave face, or a non-conforming master face. */
-   enum class FaceConformity { Conforming,
-                               NonConformingMaster,
-                               NonConformingSlave,
->>>>>>> 27c4f223
                                NA
                              };
    /** @brief This structure is used as a human readable output format that
@@ -1299,18 +1291,6 @@
       int ncface;
       const DenseMatrix* point_matrix;
 
-<<<<<<< HEAD
-=======
-      /** @brief return true if the face is either a local or shared interior
-          face. */
-      bool IsInterior() const
-      {
-         return conformity!=Mesh::FaceConformity::NA &&
-                (location==Mesh::FaceLocation::Local ||
-                 location==Mesh::FaceLocation::Shared);
-      }
-
->>>>>>> 27c4f223
       /// @brief Return true if the face is a local interior face.
       bool IsLocal() const
       {
@@ -1383,7 +1363,6 @@
                 IsNonConformingCoarse();
       }
 
-<<<<<<< HEAD
       /// @brief Return true if the face is a shared non-conforming fine face.
       bool IsSharedNonConformingFine() const
       {
@@ -1395,11 +1374,6 @@
       {
          return IsShared() && IsNonConformingCoarse();
       }
-=======
-      /// @brief Print function for FaceInformation.
-      friend std::ostream& operator<<(std::ostream& os,
-                                      const FaceInformation& info);
->>>>>>> 27c4f223
    };
 
    /** This method aims to provide face information in a deciphered format, i.e.
