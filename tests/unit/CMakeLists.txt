# Copyright (c) 2010-2022, Lawrence Livermore National Security, LLC. Produced
# at the Lawrence Livermore National Laboratory. All Rights reserved. See files
# LICENSE and NOTICE for details. LLNL-CODE-806117.
#
# This file is part of the MFEM library. For more information and source code
# availability visit https://mfem.org.
#
# MFEM is free software; you can redistribute it and/or modify it under the
# terms of the BSD-3 license. We welcome feedback and contributions, see file
# CONTRIBUTING.md for details.

# Include the top mfem source directory - needed by some tests, e.g. to
# #include "general/text.hpp".
include_directories(BEFORE ${PROJECT_SOURCE_DIR})
# Include the build directory where mfem.hpp and mfem-performance.hpp are.
include_directories(BEFORE ${PROJECT_BINARY_DIR})
# Include the source directory for the unit tests - catch.hpp is there.
include_directories(BEFORE ${CMAKE_CURRENT_SOURCE_DIR})

set(UNIT_TESTS_SRCS
  general/test_array.cpp
  general/test_mem.cpp
  general/test_text.cpp
  general/test_umpire_mem.cpp
  general/test_zlib.cpp
  linalg/test_cg_indefinite.cpp
  linalg/test_chebyshev.cpp
  linalg/test_complex_operator.cpp
  linalg/test_constrainedsolver.cpp
  linalg/test_direct_solvers.cpp
  linalg/test_hypre_ilu.cpp
  linalg/test_hypre_vector.cpp
  linalg/test_ilu.cpp
  linalg/test_matrix_block.cpp
  linalg/test_matrix_dense.cpp
  linalg/test_matrix_hypre.cpp
  linalg/test_matrix_rectangular.cpp
  linalg/test_matrix_sparse.cpp
  linalg/test_matrix_square.cpp
  linalg/test_ode.cpp
  linalg/test_ode2.cpp
  linalg/test_operator.cpp
  linalg/test_vector.cpp
  mesh/test_fms.cpp
  mesh/test_mesh.cpp
  mesh/test_ncmesh.cpp
  mesh/test_pmesh.cpp
  mesh/test_periodic_mesh.cpp
  mesh/test_vtu.cpp
  fem/test_1d_bilininteg.cpp
  fem/test_2d_bilininteg.cpp
  fem/test_3d_bilininteg.cpp
  fem/test_assemblediagonalpa.cpp
  fem/test_assembly_levels.cpp
  fem/test_bilinearform.cpp
  fem/test_blocknonlinearform.cpp
  fem/test_calcshape.cpp
  fem/test_calcvshape.cpp
  fem/test_calcdshape.cpp
  fem/test_calccurlshape.cpp
  fem/test_calcdivshape.cpp
  fem/test_coefficient.cpp
  fem/test_datacollection.cpp
  fem/test_derefine.cpp
  fem/test_estimator.cpp
  fem/test_face_elem_trans.cpp
  fem/test_face_permutation.cpp
  fem/test_fe.cpp
  fem/test_get_value.cpp
  fem/test_getderivative.cpp
  fem/test_intrules.cpp
  fem/test_intruletypes.cpp
  fem/test_inversetransform.cpp
  fem/test_lexicographic_ordering.cpp
  fem/test_lin_interp.cpp
  fem/test_linear_fes.cpp
<<<<<<< HEAD
  fem/test_lor_batched.cpp
=======
  fem/test_lor.cpp
>>>>>>> 5308d285
  fem/test_operatorjacobismoother.cpp
  fem/test_pa_coeff.cpp
  fem/test_pa_grad.cpp
  fem/test_pa_idinterp.cpp
  fem/test_pa_kernels.cpp
  fem/test_quadf_coef.cpp
  fem/test_quadraturefunc.cpp
  fem/test_sparse_matrix.cpp
  fem/test_sum_bilin.cpp
  fem/test_tet_reorder.cpp
  fem/test_transfer.cpp
  fem/test_var_order.cpp
  # The following are tested separately (keep the comment as a reminder):
  # miniapps/test_debug_device.cpp
  # miniapps/test_sedov.cpp
  # miniapps/test_tmop_pa.cpp
  # ceed/test_ceed.cpp
  # ceed/test_ceed_main.cpp
)

#-----------------------------------------------------------
# SERIAL CPU TESTS: unit_tests
#-----------------------------------------------------------
if (MFEM_USE_CUDA)
   set_property(SOURCE unit_test_main.cpp ${UNIT_TESTS_SRCS}
                PROPERTY LANGUAGE CUDA)
endif()
if (MFEM_USE_HIP)
  set_property(SOURCE unit_test_main.cpp ${UNIT_TESTS_SRCS}
               PROPERTY HIP_SOURCE_PROPERTY_FORMAT TRUE)
endif()

# All serial non-device unit tests are built into a single executable,
# 'unit_tests'.
mfem_add_executable(unit_tests unit_test_main.cpp ${UNIT_TESTS_SRCS})
target_link_libraries(unit_tests mfem)
add_dependencies(${MFEM_ALL_TESTS_TARGET_NAME} unit_tests)
# Unit tests need the ../../data directory.
add_dependencies(unit_tests copy_data)

# Copy data to the build directory.
add_custom_command(TARGET unit_tests POST_BUILD
COMMAND ${CMAKE_COMMAND} -E copy_directory
        ${CMAKE_CURRENT_SOURCE_DIR}/data data
        COMMENT "Copying the unit tests data directory ...")

# Create a test called 'unit_tests' that runs the 'unit_tests' executable.
# The unit tests can be built and run separately from the rest of the tests:
#   make unit_tests
#   ctest -R unit_tests [-V]
add_test(NAME unit_tests COMMAND unit_tests)

#-----------------------------------------------------------
# SERIAL CUDA TESTS: cunit_tests
#-----------------------------------------------------------
# Create CUDA 'cunit_tests' executable and test
if (MFEM_USE_CUDA)
   set(CUNIT_TESTS_SRCS cunit_test_main.cpp)
   set_property(SOURCE ${CUNIT_TESTS_SRCS} PROPERTY LANGUAGE CUDA)
   add_executable(cunit_tests ${CUNIT_TESTS_SRCS} ${UNIT_TESTS_SRCS})
   target_link_libraries(cunit_tests mfem)
   add_dependencies(cunit_tests copy_data)
   add_dependencies(${MFEM_ALL_TESTS_TARGET_NAME} cunit_tests)
   add_test(NAME cunit_tests COMMAND cunit_tests)
endif()

#-----------------------------------------------------------
# SERIAL SEDOV + TMOP TESTS:
#     sedov_tests_{cpu,debug,cuda,cuda_uvm}
#   tmop_pa_tests_{cpu,debug,cuda}
#-----------------------------------------------------------
# Function to add one device serial test from the tests/unit/miniapp directory.
# All device unit tests are built into a separate executable, in order to be
# able to change the device.
function(add_serial_miniapp_test name test_uvm)
    string(TOUPPER ${name} NAME)

    set(${NAME}_TESTS_SRCS
        unit_test_main.cpp
        miniapps/test_${name}.cpp)

    if (MFEM_USE_CUDA)
       set_property(SOURCE ${${NAME}_TESTS_SRCS} PROPERTY LANGUAGE CUDA)
    endif(MFEM_USE_CUDA)

    add_executable(${name}_tests_cpu ${${NAME}_TESTS_SRCS})
    target_compile_definitions(${name}_tests_cpu PUBLIC MFEM_${NAME}_DEVICE="cpu")
    target_link_libraries(${name}_tests_cpu mfem)
    add_dependencies(${MFEM_ALL_TESTS_TARGET_NAME} ${name}_tests_cpu)
    add_test(NAME ${name}_tests_cpu COMMAND ${name}_tests_cpu)

    add_executable(${name}_tests_debug ${${NAME}_TESTS_SRCS})
    target_compile_definitions(${name}_tests_debug PUBLIC MFEM_${NAME}_DEVICE="debug")
    target_link_libraries(${name}_tests_debug mfem)
    add_dependencies(${MFEM_ALL_TESTS_TARGET_NAME} ${name}_tests_debug)
    add_test(NAME ${name}_tests_debug COMMAND ${name}_tests_debug)

    if (MFEM_USE_CUDA)
       add_executable(${name}_tests_cuda ${${NAME}_TESTS_SRCS})
       target_compile_definitions(${name}_tests_cuda PUBLIC MFEM_${NAME}_DEVICE="cuda")
       target_link_libraries(${name}_tests_cuda mfem)
       add_dependencies(${MFEM_ALL_TESTS_TARGET_NAME} ${name}_tests_cuda)
       add_test(NAME ${name}_tests_cuda COMMAND ${name}_tests_cuda)

       if (test_uvm)
           add_executable(${name}_tests_cuda_uvm ${${NAME}_TESTS_SRCS})
           target_compile_definitions(${name}_tests_cuda_uvm PUBLIC
               MFEM_${NAME}_DEVICE="cuda:uvm")
           target_link_libraries(${name}_tests_cuda_uvm mfem)
           add_dependencies(${MFEM_ALL_TESTS_TARGET_NAME}
               ${name}_tests_cuda_uvm)
           add_test(NAME ${name}_tests_cuda_uvm COMMAND ${name}_tests_cuda_uvm)
       endif()
    endif(MFEM_USE_CUDA)
endfunction(add_serial_miniapp_test)

add_serial_miniapp_test(sedov ON)  # UVM ON
add_serial_miniapp_test(tmop_pa OFF)  # UVM OFF
# TMOP tests need meshes in ../../miniapps/meshing
add_dependencies(tmop_pa_tests_cpu copy_miniapps_meshing_data)

#-----------------------------------------------------------
# SERIAL CEED TESTS:
#   ceed_tests, ceed_tests_cuda_{ref,shared,gen}
#-----------------------------------------------------------
# Add 'ceed_tests' executable and test; add extra tests 'ceed_test_*'
if (MFEM_USE_CEED)
   set(CEED_TESTS_SRCS
      ceed/test_ceed.cpp
      ceed/test_ceed_main.cpp)
   if (MFEM_USE_CUDA)
      set_property(SOURCE ${CEED_TESTS_SRCS} PROPERTY LANGUAGE CUDA)
   endif(MFEM_USE_CUDA)
   add_executable(ceed_tests ${CEED_TESTS_SRCS})
   target_link_libraries(ceed_tests mfem)
   add_dependencies(${MFEM_ALL_TESTS_TARGET_NAME} ceed_tests)
   # Add CEED tests
   add_test(NAME ceed_tests COMMAND ceed_tests)
   if (MFEM_USE_CUDA)
      add_test(NAME ceed_tests_cuda_ref
               COMMAND ceed_tests --device ceed-cuda:/gpu/cuda/ref)
      add_test(NAME ceed_tests_cuda_shared
               COMMAND ceed_tests --device ceed-cuda:/gpu/cuda/shared)
      add_test(NAME ceed_tests_cuda_gen
               COMMAND ceed_tests --device ceed-cuda:/gpu/cuda/gen)
   endif()
endif()

#-----------------------------------------------------------
# PARALLEL CPU AND CUDA TESTS: {p,pc}unit_tests
#-----------------------------------------------------------
# Define executables and tests 'punit_tests' and 'pcunit_tests'
if (MFEM_USE_MPI)
   if (MFEM_USE_CUDA)
      set_property(SOURCE punit_test_main.cpp PROPERTY LANGUAGE CUDA)
   endif()
   add_executable(punit_tests punit_test_main.cpp ${UNIT_TESTS_SRCS})
   target_link_libraries(punit_tests mfem)
   add_dependencies(${MFEM_ALL_TESTS_TARGET_NAME} punit_tests)
   foreach(np 1 ${MFEM_MPI_NP})
      add_test(NAME punit_tests_np=${np}
               COMMAND ${MPIEXEC} ${MPIEXEC_NUMPROC_FLAG} ${np}
               ${MPIEXEC_PREFLAGS} $<TARGET_FILE:punit_tests>
               ${MPIEXEC_POSTFLAGS})
   endforeach()
   if (MFEM_USE_CUDA)
      set(PCUNIT_TESTS_SRCS pcunit_test_main.cpp)
      set_property(SOURCE ${PCUNIT_TESTS_SRCS} PROPERTY LANGUAGE CUDA)
      add_executable(pcunit_tests ${PCUNIT_TESTS_SRCS} ${UNIT_TESTS_SRCS})
      add_dependencies(pcunit_tests copy_data)
      target_link_libraries(pcunit_tests mfem)
      add_dependencies(${MFEM_ALL_TESTS_TARGET_NAME} pcunit_tests)
      foreach(np 1 ${MFEM_MPI_NP})
         add_test(NAME pcunit_tests_np=${np}
                  COMMAND ${MPIEXEC} ${MPIEXEC_NUMPROC_FLAG} ${np}
                  ${MPIEXEC_PREFLAGS} $<TARGET_FILE:pcunit_tests>
                  ${MPIEXEC_POSTFLAGS})
      endforeach()
   endif()
endif(MFEM_USE_MPI)

#-----------------------------------------------------------
# PARALLEL SEDOV + TMOP TESTS:
#     psedov_tests_{cpu,debug,cuda,cuda_uvm}
#   ptmop_pa_tests_{cpu,cuda}
#-----------------------------------------------------------
# Function to add one MPI executable for a test.
function(add_mpi_executable_test name dev)
    string(TOUPPER ${name} NAME)
    string(REPLACE "_" ":" DEV ${dev})
    add_executable(p${name}_tests_${dev} ${PAR_${NAME}_TESTS_SRCS})
    target_compile_definitions(p${name}_tests_${dev} PUBLIC MFEM_${NAME}_MPI=1)
    target_compile_definitions(p${name}_tests_${dev} PUBLIC MFEM_${NAME}_DEVICE="${DEV}")
    target_link_libraries(p${name}_tests_${dev} mfem)
    add_dependencies(${MFEM_ALL_TESTS_TARGET_NAME} p${name}_tests_${dev})
endfunction(add_mpi_executable_test)

# Function to add one test from the tests/unit/miniapp directory.
function(add_parallel_miniapp_test name HYPRE_MM)
    string(TOUPPER ${name} NAME)

    function(add_mpi_unit_test DEV NP)
        set(test_name p${name}_tests_${DEV})
        add_test(NAME ${test_name}_np=${NP}
            COMMAND ${MPIEXEC} ${MPIEXEC_NUMPROC_FLAG} ${NP}
            ${MPIEXEC_PREFLAGS} $<TARGET_FILE:${test_name}>
            ${MPIEXEC_POSTFLAGS})
    endfunction()

    set(PAR_${NAME}_TESTS_SRCS punit_test_main.cpp miniapps/test_${name}.cpp)
    if (MFEM_USE_CUDA)
        set_property(SOURCE ${PAR_${NAME}_TESTS_SRCS} PROPERTY LANGUAGE CUDA)
    endif()

    set(backends cpu)
    if (HYPRE_MM)
        list(APPEND backends debug)
    endif()
    if (MFEM_USE_CUDA)
        list(APPEND backends cuda)
        if (HYPRE_MM)
            list(APPEND backends cuda_uvm)
        endif()
    endif()

    set(MPI_NPS 1 ${MFEM_MPI_NP})
    foreach(dev ${backends})
        add_mpi_executable_test(${name} ${dev})
        foreach(np ${MPI_NPS})
            add_mpi_unit_test(${dev} ${np})
        endforeach()
    endforeach()
endfunction(add_parallel_miniapp_test)

# Additional MPI unit tests
if (MFEM_USE_MPI)
   add_parallel_miniapp_test(sedov TRUE)
   add_parallel_miniapp_test(tmop_pa FALSE)
endif(MFEM_USE_MPI)

#-----------------------------------------------------------
# SERIAL DEBUG-DEVICE TESTS:
#   debug_device_tests
#-----------------------------------------------------------
set(DEBUG_DEVICE_SRCS miniapps/test_debug_device.cpp)
if (MFEM_USE_CUDA)
   set_property(SOURCE ${DEBUG_DEVICE_SRCS} PROPERTY LANGUAGE CUDA)
endif()
if (MFEM_USE_HIP)
   set_property(SOURCE ${DEBUG_DEVICE_SRCS}
                PROPERTY HIP_SOURCE_PROPERTY_FORMAT TRUE)
endif()
mfem_add_executable(debug_device_tests unit_test_main.cpp ${DEBUG_DEVICE_SRCS})
target_link_libraries(debug_device_tests mfem)
add_dependencies(${MFEM_ALL_TESTS_TARGET_NAME} debug_device_tests)
add_test(NAME debug_device_tests COMMAND debug_device_tests)<|MERGE_RESOLUTION|>--- conflicted
+++ resolved
@@ -74,11 +74,8 @@
   fem/test_lexicographic_ordering.cpp
   fem/test_lin_interp.cpp
   fem/test_linear_fes.cpp
-<<<<<<< HEAD
   fem/test_lor_batched.cpp
-=======
   fem/test_lor.cpp
->>>>>>> 5308d285
   fem/test_operatorjacobismoother.cpp
   fem/test_pa_coeff.cpp
   fem/test_pa_grad.cpp
