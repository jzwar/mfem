# Copyright (c) 2010, Lawrence Livermore National Security, LLC. Produced at the
# Lawrence Livermore National Laboratory. LLNL-CODE-443211. All Rights reserved.
# See file COPYRIGHT for details.
#
# This file is part of the MFEM library. For more information and source code
# availability see http://mfem.org.
#
# MFEM is free software; you can redistribute it and/or modify it under the
# terms of the GNU Lesser General Public License (as published by the Free
# Software Foundation) version 2.1 dated February 1999.

list(APPEND ALL_EXE_SRCS
  ex1.cpp
  ex2.cpp
  ex3.cpp
  ex4.cpp
  ex5.cpp
  ex6.cpp
  ex7.cpp
  ex8.cpp
  ex9.cpp
  ex10.cpp
  ex14.cpp
  ex15.cpp
  ex16.cpp
  ex17.cpp
  ex18.cpp
<<<<<<< HEAD
  ex20.cpp
=======
  ex19.cpp
>>>>>>> a7e2df44
  )

if (MFEM_USE_MPI)
  list(APPEND ALL_EXE_SRCS
    ex1p.cpp
    ex2p.cpp
    ex3p.cpp
    ex4p.cpp
    ex5p.cpp
    ex6p.cpp
    ex7p.cpp
    ex8p.cpp
    ex9p.cpp
    ex10p.cpp
    ex11p.cpp
    ex12p.cpp
    ex13p.cpp
    ex14p.cpp
    ex15p.cpp
    ex16p.cpp
    ex17p.cpp
    ex18p.cpp
    ex19p.cpp
    )
endif()

# Include the source directory where mfem.hpp and mfem-performance.hpp are.
include_directories(BEFORE ${PROJECT_BINARY_DIR})

# Add one executable per cpp file
add_mfem_examples(ALL_EXE_SRCS)

# Add a test for each example
foreach(SRC_FILE ${ALL_EXE_SRCS})
  get_filename_component(SRC_FILENAME ${SRC_FILE} NAME)
  string(REPLACE ".cpp" "" TEST_NAME ${SRC_FILENAME})

  set(THIS_TEST_OPTIONS "-no-vis")
  if (${TEST_NAME} MATCHES "ex10p*")
    list(APPEND THIS_TEST_OPTIONS "-tf" "5")
  elseif(${TEST_NAME} MATCHES "ex15p*")
    list(APPEND THIS_TEST_OPTIONS "-e" "1")
  endif()

  if (NOT (${TEST_NAME} MATCHES ".*p$"))
    add_test(NAME ${TEST_NAME}_ser
      COMMAND ${TEST_NAME} ${THIS_TEST_OPTIONS})
  else()
    add_test(NAME ${TEST_NAME}_np=4
      COMMAND ${MPIEXEC} ${MPIEXEC_NUMPROC_FLAG} 4
      ${MPIEXEC_PREFLAGS}
      $<TARGET_FILE:${TEST_NAME}> ${THIS_TEST_OPTIONS}
      ${MPIEXEC_POSTFLAGS})
  endif()
endforeach()

# Include the examples/sundials directory if SUNDIALS is enabled.
if (MFEM_USE_SUNDIALS)
  add_subdirectory(sundials)
endif()

# Include the examples/petsc directory if PETSc is enabled.
if (MFEM_USE_PETSC)
  add_subdirectory(petsc)
endif()

# Include the examples/pumi directory if PUMI is enabled
if (MFEM_USE_PUMI)
  add_subdirectory(pumi)
endif()<|MERGE_RESOLUTION|>--- conflicted
+++ resolved
@@ -25,11 +25,8 @@
   ex16.cpp
   ex17.cpp
   ex18.cpp
-<<<<<<< HEAD
+  ex19.cpp
   ex20.cpp
-=======
-  ex19.cpp
->>>>>>> a7e2df44
   )
 
 if (MFEM_USE_MPI)
