--- conflicted
+++ resolved
@@ -30,10 +30,8 @@
   ex21.cpp
   ex22.cpp
   ex23.cpp
-<<<<<<< HEAD
-=======
   ex24.cpp
->>>>>>> 3fed217f
+  ex25.cpp
   )
 
 if (MFEM_USE_MPI)
@@ -60,11 +58,8 @@
     ex20p.cpp
     ex21p.cpp
     ex22p.cpp
-<<<<<<< HEAD
-    ex23p.cpp
-=======
     ex24p.cpp
->>>>>>> 3fed217f
+    ex25p.cpp
     )
 endif()
 
