--- conflicted
+++ resolved
@@ -246,11 +246,7 @@
    }
 }
 
-<<<<<<< HEAD
-void ParBilinearForm::AssembleDiagonal(Vector& diag) const
-=======
 void ParBilinearForm::AssembleDiagonal(Vector &diag) const
->>>>>>> af2ab488
 {
    Vector local(pfes->GetVSize());
    BilinearForm::AssembleDiagonal(local);
