--- conflicted
+++ resolved
@@ -273,18 +273,10 @@
    const IntegrationRule *ir = IntRule ? IntRule : &GetRule(el, el);
    if (DeviceCanUseCeed())
    {
-<<<<<<< HEAD
-      if (ceedDataPtr) { delete ceedDataPtr; }
-      CeedData* ptr = new CeedData();
-      ceedDataPtr = ptr;
-      InitCeedCoeff(Q, *mesh, *ir, ptr);
-      return CeedPADiffusionAssemble(fes, *ir, *ptr);
-=======
       delete ceedDataPtr;
       ceedDataPtr = new CeedData;
-      InitCeedCoeff(Q, ceedDataPtr);
+      InitCeedCoeff(Q, *mesh, *ir, ceedDataPtr);
       return CeedPADiffusionAssemble(fes, *ir, *ceedDataPtr);
->>>>>>> d3b7601f
    }
    const int dims = el.GetDim();
    const int symmDims = (dims * (dims + 1)) / 2; // 1x1: 1, 2x2: 3, 3x3: 6
