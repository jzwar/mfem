--- conflicted
+++ resolved
@@ -1009,19 +1009,11 @@
    VectorFiniteElement (int D, int VD, int CD, Geometry::Type G, int Do,
                         int O, int M, int F = FunctionSpace::Pk) :
 #ifdef MFEM_THREAD_SAFE
-<<<<<<< HEAD
       FiniteElement(D, G, Do, O, F, VD, CD)
-   { range_type = VECTOR; map_type = M; SetDerivMembers(); }
+   { range_type = VECTOR; map_type = M; SetDerivMembers(); is_nodal = true; }
 #else
       FiniteElement(D, G, Do, O, F, VD, CD), Jinv(D)
-   { range_type = VECTOR; map_type = M; SetDerivMembers(); }
-=======
-      FiniteElement(D, G, Do, O, F)
    { range_type = VECTOR; map_type = M; SetDerivMembers(); is_nodal = true; }
-#else
-      FiniteElement(D, G, Do, O, F), Jinv(D)
-   { range_type = VECTOR; map_type = M; SetDerivMembers(); is_nodal = true; }
->>>>>>> 7ef34ecf
 #endif
 };
 
