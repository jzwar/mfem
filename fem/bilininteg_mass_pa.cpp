--- conflicted
+++ resolved
@@ -109,22 +109,7 @@
             {
                MFEM_FOREACH_THREAD(qz,z,Q1D)
                {
-<<<<<<< HEAD
-                  const double J11 = J(qx,qy,qz,0,0,e);
-                  const double J21 = J(qx,qy,qz,1,0,e);
-                  const double J31 = J(qx,qy,qz,2,0,e);
-                  const double J12 = J(qx,qy,qz,0,1,e);
-                  const double J22 = J(qx,qy,qz,1,1,e);
-                  const double J32 = J(qx,qy,qz,2,1,e);
-                  const double J13 = J(qx,qy,qz,0,2,e);
-                  const double J23 = J(qx,qy,qz,1,2,e);
-                  const double J33 = J(qx,qy,qz,2,2,e);
-                  const double detJ = J11 * (J22 * J33 - J32 * J23) -
-                                      J21 * (J12 * J33 - J32 * J13) +
-                                      J31 * (J12 * J23 - J22 * J13);
-=======
                   const double detJ = J(qx,qy,qz,e);
->>>>>>> 888b8eca
                   const double coeff = const_c ? C(0,0,0,0) : C(qx,qy,qz,e);
                   v(qx,qy,qz,e) = W(qx,qy,qz) * coeff * (by_val ? detJ : 1.0/detJ);
                }
