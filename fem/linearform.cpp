// Copyright (c) 2010-2022, Lawrence Livermore National Security, LLC. Produced
// at the Lawrence Livermore National Laboratory. All Rights reserved. See files
// LICENSE and NOTICE for details. LLNL-CODE-806117.
//
// This file is part of the MFEM library. For more information and source code
// availability visit https://mfem.org.
//
// MFEM is free software; you can redistribute it and/or modify it under the
// terms of the BSD-3 license. We welcome feedback and contributions, see file
// CONTRIBUTING.md for details.

// Implementation of class LinearForm

#include "fem.hpp"

namespace mfem
{

LinearForm::LinearForm(FiniteElementSpace *f, LinearForm *lf)
   : Vector(f->GetVSize())
{
   // Linear forms are stored on the device
   UseDevice(true);

   fes = f;
   ext = nullptr;
   extern_lfs = 1;

   // Copy the pointers to the integrators
   domain_integs = lf->domain_integs;

   domain_delta_integs = lf->domain_delta_integs;

   boundary_integs = lf->boundary_integs;

   boundary_face_integs = lf->boundary_face_integs;
   boundary_face_integs_marker = lf->boundary_face_integs_marker;
}

void LinearForm::AddDomainIntegrator(LinearFormIntegrator *lfi)
{
   DeltaLFIntegrator *maybe_delta =
      dynamic_cast<DeltaLFIntegrator *>(lfi);
   if (!maybe_delta || !maybe_delta->IsDelta())
   {
      domain_integs.Append(lfi);
   }
   else
   {
      domain_delta_integs.Append(maybe_delta);
   }
   domain_integs_marker.Append(NULL);
}

void LinearForm::AddDomainIntegrator(LinearFormIntegrator *lfi,
                                     Array<int> &elem_marker)
{
   DeltaLFIntegrator *maybe_delta =
      dynamic_cast<DeltaLFIntegrator *>(lfi);
   if (!maybe_delta || !maybe_delta->IsDelta())
   {
      domain_integs.Append(lfi);
   }
   else
   {
      domain_delta_integs.Append(maybe_delta);
   }
   domain_integs_marker.Append(&elem_marker);
}

void LinearForm::AddBoundaryIntegrator (LinearFormIntegrator * lfi)
{
   boundary_integs.Append(lfi);
   boundary_integs_marker.Append(NULL); // NULL -> all attributes are active
}

void LinearForm::AddBoundaryIntegrator (LinearFormIntegrator * lfi,
                                        Array<int> &bdr_attr_marker)
{
   boundary_integs.Append(lfi);
   boundary_integs_marker.Append(&bdr_attr_marker);
}

void LinearForm::AddBdrFaceIntegrator (LinearFormIntegrator * lfi)
{
   boundary_face_integs.Append(lfi);
   // NULL -> all attributes are active
   boundary_face_integs_marker.Append(NULL);
}

void LinearForm::AddBdrFaceIntegrator(LinearFormIntegrator *lfi,
                                      Array<int> &bdr_attr_marker)
{
   boundary_face_integs.Append(lfi);
   boundary_face_integs_marker.Append(&bdr_attr_marker);
}

void LinearForm::AddInteriorFaceIntegrator(LinearFormIntegrator *lfi)
{
   interior_face_integs.Append(lfi);
}

void LinearForm::SetAssemblyLevel(AssemblyLevel assembly_level)
{
<<<<<<< HEAD
   if (ext)
   {
      MFEM_ABORT("the assembly level has already been set!");
   }
   assembly = assembly_level;
   switch (assembly)
   {
      case AssemblyLevel::LEGACY:
         break;
      case AssemblyLevel::FULL:
         ext = new FullLinearFormExtension(this);
         break;
      default:
         mfem_error("Unknown assembly level");
   }
}

void LinearForm::Assemble()
{
=======
   Array<int> vdofs;
   ElementTransformation *eltrans;
   DofTransformation *doftrans;
   Vector elemvect;

>>>>>>> 97f209bf
   Vector::operator=(0.0);

   // The above operation is executed on device because of UseDevice().
   // The first use of AddElementVector() below will move it back to host
   // because both 'vdofs' and 'elemvect' are on host.

   if (ext) { return ext->Assemble(); }

   Array<int> vdofs;
   ElementTransformation *eltrans;
   DofTransformation *doftrans;
   Vector elemvect;

   if (domain_integs.Size())
   {
      for (int k = 0; k < domain_integs.Size(); k++)
      {
         if (domain_integs_marker[k] != NULL)
         {
            MFEM_VERIFY(domain_integs_marker[k]->Size() ==
                        (fes->GetMesh()->attributes.Size() ?
                         fes->GetMesh()->attributes.Max() : 0),
                        "invalid element marker for domain linear form "
                        "integrator #" << k << ", counting from zero");
         }
      }

      for (int i = 0; i < fes -> GetNE(); i++)
      {
         int elem_attr = fes->GetMesh()->GetAttribute(i);
         for (int k = 0; k < domain_integs.Size(); k++)
         {
            if ( domain_integs_marker[k] == NULL ||
                 (*(domain_integs_marker[k]))[elem_attr-1] == 1 )
            {
               doftrans = fes -> GetElementVDofs (i, vdofs);
               eltrans = fes -> GetElementTransformation (i);
               domain_integs[k]->AssembleRHSElementVect(*fes->GetFE(i),
                                                        *eltrans, elemvect);
               if (doftrans)
               {
                  doftrans->TransformDual(elemvect);
               }
               AddElementVector(vdofs, elemvect);
            }
         }
      }
   }
   AssembleDelta();

   if (boundary_integs.Size())
   {
      Mesh *mesh = fes->GetMesh();

      // Which boundary attributes need to be processed?
      Array<int> bdr_attr_marker(mesh->bdr_attributes.Size() ?
                                 mesh->bdr_attributes.Max() : 0);
      bdr_attr_marker = 0;
      for (int k = 0; k < boundary_integs.Size(); k++)
      {
         if (boundary_integs_marker[k] == NULL)
         {
            bdr_attr_marker = 1;
            break;
         }
         Array<int> &bdr_marker = *boundary_integs_marker[k];
         MFEM_ASSERT(bdr_marker.Size() == bdr_attr_marker.Size(),
                     "invalid boundary marker for boundary integrator #"
                     << k << ", counting from zero");
         for (int i = 0; i < bdr_attr_marker.Size(); i++)
         {
            bdr_attr_marker[i] |= bdr_marker[i];
         }
      }

      for (int i = 0; i < fes -> GetNBE(); i++)
      {
         const int bdr_attr = mesh->GetBdrAttribute(i);
         if (bdr_attr_marker[bdr_attr-1] == 0) { continue; }
         doftrans = fes -> GetBdrElementVDofs (i, vdofs);
         eltrans = fes -> GetBdrElementTransformation (i);
         for (int k=0; k < boundary_integs.Size(); k++)
         {
            if (boundary_integs_marker[k] &&
                (*boundary_integs_marker[k])[bdr_attr-1] == 0) { continue; }

            boundary_integs[k]->AssembleRHSElementVect(*fes->GetBE(i),
                                                       *eltrans, elemvect);

            if (doftrans)
            {
               doftrans->TransformDual(elemvect);
            }
            AddElementVector (vdofs, elemvect);
         }
      }
   }
   if (boundary_face_integs.Size())
   {
      FaceElementTransformations *tr;
      Mesh *mesh = fes->GetMesh();

      // Which boundary attributes need to be processed?
      Array<int> bdr_attr_marker(mesh->bdr_attributes.Size() ?
                                 mesh->bdr_attributes.Max() : 0);
      bdr_attr_marker = 0;
      for (int k = 0; k < boundary_face_integs.Size(); k++)
      {
         if (boundary_face_integs_marker[k] == NULL)
         {
            bdr_attr_marker = 1;
            break;
         }
         Array<int> &bdr_marker = *boundary_face_integs_marker[k];
         MFEM_ASSERT(bdr_marker.Size() == bdr_attr_marker.Size(),
                     "invalid boundary marker for boundary face integrator #"
                     << k << ", counting from zero");
         for (int i = 0; i < bdr_attr_marker.Size(); i++)
         {
            bdr_attr_marker[i] |= bdr_marker[i];
         }
      }

      for (int i = 0; i < mesh->GetNBE(); i++)
      {
         const int bdr_attr = mesh->GetBdrAttribute(i);
         if (bdr_attr_marker[bdr_attr-1] == 0) { continue; }

         tr = mesh->GetBdrFaceTransformations(i);
         if (tr != NULL)
         {
            fes -> GetElementVDofs (tr -> Elem1No, vdofs);
            for (int k = 0; k < boundary_face_integs.Size(); k++)
            {
               if (boundary_face_integs_marker[k] &&
                   (*boundary_face_integs_marker[k])[bdr_attr-1] == 0)
               { continue; }

               boundary_face_integs[k]->
               AssembleRHSElementVect(*fes->GetFE(tr->Elem1No),
                                      *tr, elemvect);
               AddElementVector (vdofs, elemvect);
            }
         }
      }
   }

   if (interior_face_integs.Size())
   {
      Mesh *mesh = fes->GetMesh();

      for (int k = 0; k < interior_face_integs.Size(); k++)
      {
         for (int i = 0; i < mesh->GetNumFaces(); i++)
         {
            FaceElementTransformations *tr = NULL;
            tr = mesh->GetInteriorFaceTransformations (i);
            if (tr != NULL)
            {
               fes -> GetElementVDofs (tr -> Elem1No, vdofs);
               Array<int> vdofs2;
               fes -> GetElementVDofs (tr -> Elem2No, vdofs2);
               vdofs.Append(vdofs2);
               interior_face_integs[k]->
               AssembleRHSElementVect(*fes->GetFE(tr->Elem1No),
                                      *fes->GetFE(tr->Elem2No),
                                      *tr, elemvect);
               AddElementVector (vdofs, elemvect);
            }
         }
      }
   }
}

void LinearForm::Update()
{
   SetSize(fes->GetVSize()); ResetDeltaLocations();
   if (ext) { ext->Update(); }
}

void LinearForm::Update(FiniteElementSpace *f)
{
   fes = f;
   Update();
}

void LinearForm::Update(FiniteElementSpace *f, Vector &v, int v_offset)
{
   MFEM_ASSERT(v.Size() >= v_offset + f->GetVSize(), "");
   fes = f;
   v.UseDevice(true);
   this->Vector::MakeRef(v, v_offset, fes->GetVSize());
   ResetDeltaLocations();
   if (ext) { ext->Update(); }
}

void LinearForm::MakeRef(FiniteElementSpace *f, Vector &v, int v_offset)
{
   Update(f, v, v_offset);
}

void LinearForm::AssembleDelta()
{
   if (domain_delta_integs.Size() == 0) { return; }

   if (ext) { return ext->AssembleDelta(); }

   if (!HaveDeltaLocations())
   {
      int sdim = fes->GetMesh()->SpaceDimension();
      Vector center;
      DenseMatrix centers(sdim, domain_delta_integs.Size());
      for (int i = 0; i < centers.Width(); i++)
      {
         centers.GetColumnReference(i, center);
         domain_delta_integs[i]->GetDeltaCenter(center);
         MFEM_VERIFY(center.Size() == sdim,
                     "Point dim " << center.Size() <<
                     " does not match space dim " << sdim);
      }
      fes->GetMesh()->FindPoints(centers, domain_delta_integs_elem_id,
                                 domain_delta_integs_ip);
   }

   Array<int> vdofs;
   Vector elemvect;
   for (int i = 0; i < domain_delta_integs.Size(); i++)
   {
      int elem_id = domain_delta_integs_elem_id[i];
      // The delta center may be outside of this sub-domain, or
      // (Par)Mesh::FindPoints() failed to find this point:
      if (elem_id < 0) { continue; }

      const IntegrationPoint &ip = domain_delta_integs_ip[i];
      ElementTransformation &Trans = *fes->GetElementTransformation(elem_id);
      Trans.SetIntPoint(&ip);

      fes->GetElementVDofs(elem_id, vdofs);
      domain_delta_integs[i]->AssembleDeltaElementVect(*fes->GetFE(elem_id),
                                                       Trans, elemvect);
      AddElementVector(vdofs, elemvect);
   }
}

LinearForm & LinearForm::operator=(double value)
{
   Vector::operator=(value);
   return *this;
}

LinearForm & LinearForm::operator=(const Vector &v)
{
   MFEM_ASSERT(fes && v.Size() == fes->GetVSize(), "");
   Vector::operator=(v);
   return *this;
}

LinearForm::~LinearForm()
{
   if (!extern_lfs)
   {
      int k;
      for (k=0; k < domain_delta_integs.Size(); k++)
      { delete domain_delta_integs[k]; }
      for (k=0; k < domain_integs.Size(); k++) { delete domain_integs[k]; }
      for (k=0; k < boundary_integs.Size(); k++) { delete boundary_integs[k]; }
      for (k=0; k < boundary_face_integs.Size(); k++)
      { delete boundary_face_integs[k]; }
      for (k=0; k < interior_face_integs.Size(); k++)
      { delete interior_face_integs[k]; }
   }

   delete ext;
}

}<|MERGE_RESOLUTION|>--- conflicted
+++ resolved
@@ -70,14 +70,14 @@
 
 void LinearForm::AddBoundaryIntegrator (LinearFormIntegrator * lfi)
 {
-   boundary_integs.Append(lfi);
+   boundary_integs.Append (lfi);
    boundary_integs_marker.Append(NULL); // NULL -> all attributes are active
 }
 
 void LinearForm::AddBoundaryIntegrator (LinearFormIntegrator * lfi,
                                         Array<int> &bdr_attr_marker)
 {
-   boundary_integs.Append(lfi);
+   boundary_integs.Append (lfi);
    boundary_integs_marker.Append(&bdr_attr_marker);
 }
 
@@ -102,7 +102,6 @@
 
 void LinearForm::SetAssemblyLevel(AssemblyLevel assembly_level)
 {
-<<<<<<< HEAD
    if (ext)
    {
       MFEM_ABORT("the assembly level has already been set!");
@@ -122,13 +121,11 @@
 
 void LinearForm::Assemble()
 {
-=======
    Array<int> vdofs;
    ElementTransformation *eltrans;
    DofTransformation *doftrans;
    Vector elemvect;
 
->>>>>>> 97f209bf
    Vector::operator=(0.0);
 
    // The above operation is executed on device because of UseDevice().
@@ -136,11 +133,6 @@
    // because both 'vdofs' and 'elemvect' are on host.
 
    if (ext) { return ext->Assemble(); }
-
-   Array<int> vdofs;
-   ElementTransformation *eltrans;
-   DofTransformation *doftrans;
-   Vector elemvect;
 
    if (domain_integs.Size())
    {
@@ -172,7 +164,7 @@
                {
                   doftrans->TransformDual(elemvect);
                }
-               AddElementVector(vdofs, elemvect);
+               AddElementVector (vdofs, elemvect);
             }
          }
       }
