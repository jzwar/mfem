// Copyright (c) 2010-2020, Lawrence Livermore National Security, LLC. Produced
// at the Lawrence Livermore National Laboratory. All Rights reserved. See files
// LICENSE and NOTICE for details. LLNL-CODE-806117.
//
// This file is part of the MFEM library. For more information and source code
// availability visit https://mfem.org.
//
// MFEM is free software; you can redistribute it and/or modify it under the
// terms of the BSD-3 license. We welcome feedback and contributions, see file
// CONTRIBUTING.md for details.

#ifndef MFEM_TMOP_TOOLS_HPP
#define MFEM_TMOP_TOOLS_HPP

#include "bilinearform.hpp"
#include "pbilinearform.hpp"
#include "tmop.hpp"
#include "gslib.hpp"

namespace mfem
{

// Performs the full remap advection loop.
class AdvectorCG : public AdaptivityEvaluator
{
private:
   RK4Solver ode_solver;
   Vector nodes0;
   Vector field0;

<<<<<<< HEAD
   virtual void ComputeAtNewPositionScalar(const Vector &new_nodes,
                                           Vector &new_field);
=======
   const double dt_scale;

>>>>>>> 4134e949
public:
   AdvectorCG(double timestep_scale = 0.5)
      : AdaptivityEvaluator(),
        ode_solver(), nodes0(), field0(), dt_scale(timestep_scale) { }

   virtual void SetInitialField(const Vector &init_nodes,
                                const Vector &init_field);

   virtual void ComputeAtNewPosition(const Vector &new_nodes,
                                     Vector &new_field);
};

#ifdef MFEM_USE_GSLIB
class InterpolatorFP : public AdaptivityEvaluator
{
private:
   Vector nodes0;
   GridFunction field0_gf;
   FindPointsGSLIB *finder;
   Array<uint> el_id_out, code_out, task_id_out;
   Vector pos_r_out, dist_p_out;
   int dim;
public:
   virtual void SetInitialField(const Vector &init_nodes,
                                const Vector &init_field);

   virtual void ComputeAtNewPosition(const Vector &new_nodes,
                                     Vector &new_field);

   ~InterpolatorFP()
   {
      finder->FreeData();
      delete finder;
   }
};
#endif

/// Performs a single remap advection step in serial.
class SerialAdvectorCGOper : public TimeDependentOperator
{
protected:
   const Vector &x0;
   Vector &x_now;
   GridFunction &u;
   VectorGridFunctionCoefficient u_coeff;
   mutable BilinearForm M, K;

public:
   /** Here @a fes is the FESpace of the function that will be moved. Note
       that Mult() moves the nodes of the mesh corresponding to @a fes. */
   SerialAdvectorCGOper(const Vector &x_start, GridFunction &vel,
                        FiniteElementSpace &fes);

   virtual void Mult(const Vector &ind, Vector &di_dt) const;
};

#ifdef MFEM_USE_MPI
/// Performs a single remap advection step in parallel.
class ParAdvectorCGOper : public TimeDependentOperator
{
protected:
   const Vector &x0;
   Vector &x_now;
   GridFunction &u;
   VectorGridFunctionCoefficient u_coeff;
   mutable ParBilinearForm M, K;

public:
   /** Here @a pfes is the ParFESpace of the function that will be moved. Note
       that Mult() moves the nodes of the mesh corresponding to @a pfes. */
   ParAdvectorCGOper(const Vector &x_start, GridFunction &vel,
                     ParFiniteElementSpace &pfes);

   virtual void Mult(const Vector &ind, Vector &di_dt) const;
};
#endif

class TMOPNewtonSolver : public NewtonSolver
{
private:
   bool parallel;

   // Quadrature points that are checked for negative Jacobians etc.
   const IntegrationRule &ir;

public:
#ifdef MFEM_USE_MPI
   TMOPNewtonSolver(MPI_Comm comm, const IntegrationRule &irule)
      : NewtonSolver(comm), parallel(true), ir(irule) { }
#endif
   TMOPNewtonSolver(const IntegrationRule &irule)
      : NewtonSolver(), parallel(false), ir(irule) { }

   virtual double ComputeScalingFactor(const Vector &x, const Vector &b) const;

   virtual void ProcessNewState(const Vector &x) const;
};

/// Allows negative Jacobians. Used for untangling.
class TMOPDescentNewtonSolver : public NewtonSolver
{
private:
   bool parallel;

   // Quadrature points that are checked for negative Jacobians etc.
   const IntegrationRule &ir;

public:
#ifdef MFEM_USE_MPI
   TMOPDescentNewtonSolver(MPI_Comm comm, const IntegrationRule &irule)
      : NewtonSolver(comm), parallel(true), ir(irule) { }
#endif
   TMOPDescentNewtonSolver(const IntegrationRule &irule)
      : NewtonSolver(), parallel(false), ir(irule) { }

   virtual double ComputeScalingFactor(const Vector &x, const Vector &b) const;

   virtual void ProcessNewState(const Vector &x) const;
};

void vis_tmop_metric_s(int order, TMOP_QualityMetric &qm,
                       const TargetConstructor &tc, Mesh &pmesh,
                       char *title, int position);
#ifdef MFEM_USE_MPI
void vis_tmop_metric_p(int order, TMOP_QualityMetric &qm,
                       const TargetConstructor &tc, ParMesh &pmesh,
                       char *title, int position);
#endif

}

#endif<|MERGE_RESOLUTION|>--- conflicted
+++ resolved
@@ -27,14 +27,10 @@
    RK4Solver ode_solver;
    Vector nodes0;
    Vector field0;
+   const double dt_scale;
 
-<<<<<<< HEAD
    virtual void ComputeAtNewPositionScalar(const Vector &new_nodes,
                                            Vector &new_field);
-=======
-   const double dt_scale;
-
->>>>>>> 4134e949
 public:
    AdvectorCG(double timestep_scale = 0.5)
       : AdaptivityEvaluator(),
