﻿// Copyright (c) 2010-2020, Lawrence Livermore National Security, LLC. Produced
// at the Lawrence Livermore National Laboratory. All Rights reserved. See files
// LICENSE and NOTICE for details. LLNL-CODE-806117.
//
// This file is part of the MFEM library. For more information and source code
// availability visit https://mfem.org.
//
// MFEM is free software; you can redistribute it and/or modify it under the
// terms of the BSD-3 license. We welcome feedback and contributions, see file
// CONTRIBUTING.md for details.

#include "gslib.hpp"

#ifdef MFEM_USE_GSLIB

// Ignore warnings from the gslib header (GCC version)
#ifdef MFEM_HAVE_GCC_PRAGMA_DIAGNOSTIC
#pragma GCC diagnostic push
#pragma GCC diagnostic ignored "-Wunused-function"
#endif

#include "gslib.h"

#ifdef MFEM_HAVE_GCC_PRAGMA_DIAGNOSTIC
#pragma GCC diagnostic pop
#endif

namespace mfem
{

FindPointsGSLIB::FindPointsGSLIB()
<<<<<<< HEAD
   : mesh(NULL), ir_simplex(NULL), fdata2D(NULL), fdata3D(NULL),
     dim(-1), gsl_mesh(), gsl_ref(), gsl_dist(),
     setupflag(false)
=======
   : mesh(NULL), meshsplit(NULL), ir_simplex(NULL), fdata2D(NULL), fdata3D(NULL),
     dim(-1), points_cnt(0), setupflag(false), cr(NULL), gsl_comm(NULL),
     default_interp_value(0), avgtype(GridFunction::ARITHMETIC)
>>>>>>> d15bdaa7
{
   gsl_comm = new comm;
   cr       = new crystal;
#ifdef MFEM_USE_MPI
   int initialized;
   MPI_Initialized(&initialized);
   if (!initialized) { MPI_Init(NULL, NULL); }
   MPI_Comm comm = MPI_COMM_WORLD;;
   comm_init(gsl_comm, comm);
#else
   comm_init(gsl_comm, 0);
#endif
}

FindPointsGSLIB::~FindPointsGSLIB()
{
   delete gsl_comm;
   delete cr;
   delete ir_simplex;
   delete meshsplit;
}

#ifdef MFEM_USE_MPI
FindPointsGSLIB::FindPointsGSLIB(MPI_Comm _comm)
<<<<<<< HEAD
   : mesh(NULL), ir_simplex(NULL), fdata2D(NULL), fdata3D(NULL),
     dim(-1), gsl_mesh(), gsl_ref(), gsl_dist(),
     setupflag(false)
=======
   : mesh(NULL), meshsplit(NULL), ir_simplex(NULL), fdata2D(NULL), fdata3D(NULL),
     dim(-1), points_cnt(0), setupflag(false), cr(NULL), gsl_comm(NULL),
     default_interp_value(0), avgtype(GridFunction::ARITHMETIC)
>>>>>>> d15bdaa7
{
   gsl_comm = new comm;
   cr      = new crystal;
   comm_init(gsl_comm, _comm);
}
#endif

void FindPointsGSLIB::Setup(Mesh &m, const double bb_t, const double newt_tol,
                            const int npt_max)
{
   MFEM_VERIFY(m.GetNodes() != NULL, "Mesh nodes are required.");
   MFEM_VERIFY(m.GetNumGeometries(m.Dimension()) == 1,
               "Mixed meshes are not currently supported in FindPointsGSLIB.");

   // call FreeData if FindPointsGSLIB::Setup has been called already
   if (setupflag) { FreeData(); }

   crystal_init(cr, gsl_comm);
   mesh = &m;
   dim  = mesh->Dimension();
   const FiniteElement *fe = mesh->GetNodalFESpace()->GetFE(0);
   unsigned dof1D = fe->GetOrder() + 1;
   const int gt   = fe->GetGeomType();

   if (gt == Geometry::TRIANGLE || gt == Geometry::TETRAHEDRON ||
       gt == Geometry::PRISM)
   {
      GetSimplexNodalCoordinates();
   }
   else if (gt == Geometry::SQUARE || gt == Geometry::CUBE)
   {
      GetQuadHexNodalCoordinates();
   }
   else
   {
      MFEM_ABORT("Element type not currently supported in FindPointsGSLIB.");
   }

   const int pts_cnt = gsl_mesh.Size()/dim,
             NEtot = pts_cnt/(int)pow(dof1D, dim);

   if (dim == 2)
   {
      unsigned nr[2] = { dof1D, dof1D };
      unsigned mr[2] = { 2*dof1D, 2*dof1D };
      double * const elx[2] = { &gsl_mesh(0), &gsl_mesh(pts_cnt) };
      fdata2D = findpts_setup_2(gsl_comm, elx, nr, NEtot, mr, bb_t,
                                pts_cnt, pts_cnt, npt_max, newt_tol);
   }
   else
   {
      unsigned nr[3] = { dof1D, dof1D, dof1D };
      unsigned mr[3] = { 2*dof1D, 2*dof1D, 2*dof1D };
      double * const elx[3] =
      { &gsl_mesh(0), &gsl_mesh(pts_cnt), &gsl_mesh(2*pts_cnt) };
      fdata3D = findpts_setup_3(gsl_comm, elx, nr, NEtot, mr, bb_t,
                                pts_cnt, pts_cnt, npt_max, newt_tol);
   }
   setupflag = true;
}

void FindPointsGSLIB::FindPoints(const Vector &point_pos)
{
   MFEM_VERIFY(setupflag, "Use FindPointsGSLIB::Setup before finding points.");
   points_cnt = point_pos.Size() / dim;
   gsl_code.SetSize(points_cnt);
   gsl_proc.SetSize(points_cnt);
   gsl_elem.SetSize(points_cnt);
   gsl_ref.SetSize(points_cnt * dim);
   gsl_dist.SetSize(points_cnt);

   if (dim == 2)
   {
      const double *xv_base[2];
      xv_base[0] = point_pos.GetData();
      xv_base[1] = point_pos.GetData() + points_cnt;
      unsigned xv_stride[2];
      xv_stride[0] = sizeof(double);
      xv_stride[1] = sizeof(double);
      findpts_2(gsl_code.GetData(), sizeof(unsigned int),
                gsl_proc.GetData(), sizeof(unsigned int),
                gsl_elem.GetData(), sizeof(unsigned int),
                gsl_ref.GetData(),  sizeof(double) * dim,
                gsl_dist.GetData(), sizeof(double),
                xv_base, xv_stride, points_cnt, fdata2D);
   }
   else
   {
      const double *xv_base[3];
      xv_base[0] = point_pos.GetData();
      xv_base[1] = point_pos.GetData() + points_cnt;
      xv_base[2] = point_pos.GetData() + 2*points_cnt;
      unsigned xv_stride[3];
      xv_stride[0] = sizeof(double);
      xv_stride[1] = sizeof(double);
      xv_stride[2] = sizeof(double);
      findpts_3(gsl_code.GetData(), sizeof(unsigned int),
                gsl_proc.GetData(), sizeof(unsigned int),
                gsl_elem.GetData(), sizeof(unsigned int),
                gsl_ref.GetData(),  sizeof(double) * dim,
                gsl_dist.GetData(), sizeof(double),
                xv_base, xv_stride, points_cnt, fdata3D);
   }

   // Set the element number and reference position to 0 for points not found
   for (int i = 0; i < points_cnt; i++)
   {
      if (gsl_code[i] == 2)
      {
         gsl_elem[i] = 0;
         for (int d = 0; d < dim; d++) { gsl_ref(i*dim + d) = -1.; }
      }
   }

   // Map element number for simplices, and ref_pos from [-1,1] to [0,1] for both
   // simplices and quads.
   MapRefPosAndElemIndices();
}

void FindPointsGSLIB::FindPoints(Mesh &m, const Vector &point_pos,
                                 const double bb_t, const double newt_tol,
                                 const int npt_max)
{
   if (!setupflag || (mesh != &m) )
   {
      Setup(m, bb_t, newt_tol, npt_max);
   }
   FindPoints(point_pos);
}

void FindPointsGSLIB::Interpolate(const Vector &point_pos,
                                  const GridFunction &field_in, Vector &field_out)
{
   FindPoints(point_pos);
   Interpolate(field_in, field_out);
}

void FindPointsGSLIB::Interpolate(Mesh &m, const Vector &point_pos,
                                  const GridFunction &field_in, Vector &field_out)
{
   FindPoints(m, point_pos);
   Interpolate(field_in, field_out);
}

void FindPointsGSLIB::FreeData()
{
   if (!setupflag) { return; }
   crystal_free(cr);
   if (dim == 2)
   {
      findpts_free_2(fdata2D);
   }
   else
   {
      findpts_free_3(fdata3D);
   }
   gsl_code.DeleteAll();
   gsl_proc.DeleteAll();
   gsl_elem.DeleteAll();
   gsl_mesh.Destroy();
   gsl_ref.Destroy();
   gsl_dist.Destroy();
   setupflag = false;
}

void FindPointsGSLIB::GetNodeValues(const GridFunction &gf_in,
                                    Vector &node_vals)
{
   MFEM_ASSERT(gf_in.FESpace()->GetVDim() == 1, "Scalar function expected.");

   const FiniteElement *fe = mesh->GetNodalFESpace()->GetFE(0);
   const Geometry::Type gt = fe->GetGeomType();
   const int            NE = mesh->GetNE();

   if (gt == Geometry::SQUARE || gt == Geometry::CUBE)
   {
      const GridFunction *nodes     = mesh->GetNodes();
      const FiniteElementSpace *fes = nodes->FESpace();
      const IntegrationRule &ir     = fes->GetFE(0)->GetNodes();
      const int dof_cnt = ir.GetNPoints();

      node_vals.SetSize(NE * dof_cnt);

      const TensorBasisElement *tbe =
         dynamic_cast<const TensorBasisElement *>(fes->GetFE(0));
      MFEM_VERIFY(tbe != NULL, "TensorBasis FiniteElement expected.");
      const Array<int> &dof_map = tbe->GetDofMap();

      int pt_id = 0;
      Vector vals_el;
      for (int i = 0; i < NE; i++)
      {
         gf_in.GetValues(i, ir, vals_el);
         for (int j = 0; j < dof_cnt; j++)
         {
            node_vals(pt_id++) = vals_el(dof_map[j]);
         }
      }
   }
   else if (gt == Geometry::TRIANGLE || gt == Geometry::TETRAHEDRON ||
            gt == Geometry::PRISM)
   {
      const int dof_cnt = ir_simplex->GetNPoints();
      node_vals.SetSize(NE * dof_cnt);

      int pt_id = 0;
      Vector vals_el;
      for (int j = 0; j < NE; j++)
      {
         gf_in.GetValues(j, *ir_simplex, vals_el);
         for (int i = 0; i < dof_cnt; i++)
         {
            node_vals(pt_id++) = vals_el(i);
         }
      }
   }
   else
   {
      MFEM_ABORT("Element type not currently supported.");
   }
}

void FindPointsGSLIB::GetQuadHexNodalCoordinates()
{
   const GridFunction *nodes     = mesh->GetNodes();
   const FiniteElementSpace *fes = nodes->FESpace();

   const int NE      = mesh->GetNE(),
             dof_cnt = fes->GetFE(0)->GetDof(),
             pts_cnt = NE * dof_cnt;
   gsl_mesh.SetSize(dim * pts_cnt);

   const TensorBasisElement *tbe =
      dynamic_cast<const TensorBasisElement *>(fes->GetFE(0));
   MFEM_VERIFY(tbe != NULL, "TensorBasis FiniteElement expected.");
   const Array<int> &dof_map = tbe->GetDofMap();

   DenseMatrix pos(dof_cnt, dim);
   Vector posV(pos.Data(), dof_cnt * dim);
   Array<int> xdofs(dof_cnt * dim);

   int pt_id = 0;
   for (int i = 0; i < NE; i++)
   {
      fes->GetElementVDofs(i, xdofs);
      nodes->GetSubVector(xdofs, posV);
      for (int j = 0; j < dof_cnt; j++)
      {
         for (int d = 0; d < dim; d++)
         {
            gsl_mesh(pts_cnt * d + pt_id) = pos(dof_map[j], d);
         }
         pt_id++;
      }
   }
}

void FindPointsGSLIB::GetSimplexNodalCoordinates()
{
   const FiniteElement *fe   = mesh->GetNodalFESpace()->GetFE(0);
   const Geometry::Type gt   = fe->GetGeomType();
   const GridFunction *nodes = mesh->GetNodes();
   const int NE              = mesh->GetNE();
   int NEsplit = 0;

   // Split the reference element into a reference submesh of quads or hexes.
   if (gt == Geometry::TRIANGLE)
   {
      int Nvert = 7;
      NEsplit = 3;
      meshsplit = new Mesh(2, Nvert, NEsplit, 0, 2);

      const double quad_v[7][2] =
      {
         {0, 0}, {0.5, 0}, {1, 0}, {0, 0.5},
         {1./3., 1./3.}, {0.5, 0.5}, {0, 1}
      };
      const int quad_e[3][4] =
      {
         {3, 4, 1, 0}, {4, 5, 2, 1}, {6, 5, 4, 3}
      };

      for (int j = 0; j < Nvert; j++)
      {
         meshsplit->AddVertex(quad_v[j]);
      }
      for (int j = 0; j < NEsplit; j++)
      {
         int attribute = j + 1;
         meshsplit->AddQuad(quad_e[j], attribute);
      }
      meshsplit->FinalizeQuadMesh(1, 1, true);
   }
   else if (gt == Geometry::TETRAHEDRON)
   {
      int Nvert = 15;
      NEsplit = 4;
      meshsplit = new Mesh(3, Nvert, NEsplit, 0, 3);

      const double hex_v[15][3] =
      {
         {0, 0, 0.}, {1, 0., 0.}, {0., 1., 0.}, {0, 0., 1.},
         {0.5, 0., 0.}, {0.5, 0.5, 0.}, {0., 0.5, 0.},
         {0., 0., 0.5}, {0.5, 0., 0.5}, {0., 0.5, 0.5},
         {1./3., 0., 1./3.}, {1./3., 1./3., 1./3.}, {0, 1./3., 1./3.},
         {1./3., 1./3., 0}, {0.25, 0.25, 0.25}
      };
      const int hex_e[4][8] =
      {
         {0, 4, 10, 7, 6, 13, 14, 12},
         {4, 1, 8, 10, 13, 5, 11, 14},
         {13, 5, 11, 14, 6, 2, 9, 12},
         {10, 8, 3, 7, 14, 11, 9, 12}
      };

      for (int j = 0; j < Nvert; j++)
      {
         meshsplit->AddVertex(hex_v[j]);
      }
      for (int j = 0; j < NEsplit; j++)
      {
         int attribute = j + 1;
         meshsplit->AddHex(hex_e[j], attribute);
      }
      meshsplit->FinalizeHexMesh(1, 1, true);
   }
   else if (gt == Geometry::PRISM)
   {
      int Nvert = 14;
      NEsplit = 3;
      meshsplit = new Mesh(3, Nvert, NEsplit, 0, 3);

      const double hex_v[14][3] =
      {
         {0, 0, 0}, {0.5, 0, 0}, {1, 0, 0}, {0, 0.5, 0},
         {1./3., 1./3., 0}, {0.5, 0.5, 0}, {0, 1, 0},
         {0, 0, 1}, {0.5, 0, 1}, {1, 0, 1}, {0, 0.5, 1},
         {1./3., 1./3., 1}, {0.5, 0.5, 1}, {0, 1, 1}
      };
      const int hex_e[3][8] =
      {
         {3, 4, 1, 0, 10, 11, 8, 7},
         {4, 5, 2, 1, 11, 12, 9, 8},
         {6, 5, 4, 3, 13, 12, 11, 10}
      };

      for (int j = 0; j < Nvert; j++)
      {
         meshsplit->AddVertex(hex_v[j]);
      }
      for (int j = 0; j < NEsplit; j++)
      {
         int attribute = j + 1;
         meshsplit->AddHex(hex_e[j], attribute);
      }
      meshsplit->FinalizeHexMesh(1, 1, true);
   }
   else { MFEM_ABORT("Unsupported geometry type."); }

   // Curve the reference submesh.
   H1_FECollection fec(fe->GetOrder(), dim);
   FiniteElementSpace nodal_fes(meshsplit, &fec, dim);
   meshsplit->SetNodalFESpace(&nodal_fes);

   const int dof_cnt = nodal_fes.GetFE(0)->GetDof(),
             pts_cnt = NEsplit * dof_cnt;
   Vector irlist(dim * pts_cnt);

   const TensorBasisElement *tbe =
      dynamic_cast<const TensorBasisElement *>(nodal_fes.GetFE(0));
   MFEM_VERIFY(tbe != NULL, "TensorBasis FiniteElement expected.");
   const Array<int> &dof_map = tbe->GetDofMap();

   DenseMatrix pos(dof_cnt, dim);
   Vector posV(pos.Data(), dof_cnt * dim);
   Array<int> xdofs(dof_cnt * dim);

   // Create an IntegrationRule on the nodes of the reference submesh.
   ir_simplex = new IntegrationRule(pts_cnt);
   GridFunction *nodesplit = meshsplit->GetNodes();
   int pt_id = 0;
   for (int i = 0; i < NEsplit; i++)
   {
      nodal_fes.GetElementVDofs(i, xdofs);
      nodesplit->GetSubVector(xdofs, posV);
      for (int j = 0; j < dof_cnt; j++)
      {
         for (int d = 0; d < dim; d++)
         {
            irlist(pts_cnt * d + pt_id) = pos(dof_map[j], d);
         }
         ir_simplex->IntPoint(pt_id).x = irlist(pt_id);
         ir_simplex->IntPoint(pt_id).y = irlist(pts_cnt + pt_id);
         if (dim == 3)
         {
            ir_simplex->IntPoint(pt_id).z = irlist(2*pts_cnt + pt_id);
         }
         pt_id++;
      }
   }

   // Initialize gsl_mesh with the positions of the split physical elements.
   pt_id = 0;
   Vector locval(dim);
   const int tot_pts_cnt = pts_cnt*NE;
   gsl_mesh.SetSize(tot_pts_cnt*dim);
   for (int j = 0; j < NE; j++)
   {
      for (int i = 0; i < dof_cnt*NEsplit; i++)
      {
         const IntegrationPoint &ip = ir_simplex->IntPoint(i);
         nodes->GetVectorValue(j, ip, locval);
         for (int d = 0; d < dim; d++)
         {
            gsl_mesh(tot_pts_cnt*d + pt_id) = locval(d);
         }
         pt_id++;
      }
   }
}

void FindPointsGSLIB::MapRefPosAndElemIndices()
{
   gsl_mfem_ref = gsl_ref;
   gsl_mfem_elem = gsl_elem;
   const FiniteElement *fe = mesh->GetNodalFESpace()->GetFE(0);
   const Geometry::Type gt = fe->GetGeomType();
   int NEsplit = 0;

   gsl_mfem_ref -= -1.;  // map  [-1, 1] to
   gsl_mfem_ref *= 0.5;  //      [0,  1]
   if (gt == Geometry::SQUARE || gt == Geometry::CUBE) { return; }

   H1_FECollection feclin(1, dim);
   FiniteElementSpace nodal_fes_lin(meshsplit, &feclin, dim);
   GridFunction gf_lin(&nodal_fes_lin);

   if (gt == Geometry::TRIANGLE)
   {
      const double quad_v[7][2] =
      {
         {0, 0}, {0.5, 0}, {1, 0}, {0, 0.5},
         {1./3., 1./3.}, {0.5, 0.5}, {0, 1}
      };
      for (int k = 0; k < dim; k++)
      {
         for (int j = 0; j < gf_lin.Size()/dim; j++)
         {
            gf_lin(j+k*gf_lin.Size()/dim) = quad_v[j][k];
         }
      }
      NEsplit = 3;
   }
   else if (gt == Geometry::TETRAHEDRON)
   {
      const double hex_v[15][3] =
      {
         {0, 0, 0.}, {1, 0., 0.}, {0., 1., 0.}, {0, 0., 1.},
         {0.5, 0., 0.}, {0.5, 0.5, 0.}, {0., 0.5, 0.},
         {0., 0., 0.5}, {0.5, 0., 0.5}, {0., 0.5, 0.5},
         {1./3., 0., 1./3.}, {1./3., 1./3., 1./3.}, {0, 1./3., 1./3.},
         {1./3., 1./3., 0}, {0.25, 0.25, 0.25}
      };
      for (int k = 0; k < dim; k++)
      {
         for (int j = 0; j < gf_lin.Size()/dim; j++)
         {
            gf_lin(j+k*gf_lin.Size()/dim) = hex_v[j][k];
         }
      }
      NEsplit = 4;
   }
   else if (gt == Geometry::PRISM)
   {
      const double hex_v[14][3] =
      {
         {0, 0, 0}, {0.5, 0, 0}, {1, 0, 0}, {0, 0.5, 0},
         {1./3., 1./3., 0}, {0.5, 0.5, 0}, {0, 1, 0},
         {0, 0, 1}, {0.5, 0, 1}, {1, 0, 1}, {0, 0.5, 1},
         {1./3., 1./3., 1}, {0.5, 0.5, 1}, {0, 1, 1}
      };
      for (int k = 0; k < dim; k++)
      {
         for (int j = 0; j < gf_lin.Size()/dim; j++)
         {
            gf_lin(j+k*gf_lin.Size()/dim) = hex_v[j][k];
         }
      }
      NEsplit = 3;
   }
   else
   {
      MFEM_ABORT("Element type not currently supported.");
   }

   // Simplices are split into quads/hexes for GSLIB. For MFEM, we need to
   // find the original element number and map the rst from micro to macro element.
   for (int i = 0; i < points_cnt; i++)
   {
      if (gsl_code[i] == 2) { continue; }
      int local_elem   = gsl_elem[i]%NEsplit;
      gsl_mfem_elem[i] = (gsl_elem[i] - local_elem)/NEsplit; // macro element number

      IntegrationPoint ip;
      Vector mfem_ref(gsl_mfem_ref.GetData()+i*dim, dim);
      ip.Set2(mfem_ref.GetData());
      if (dim == 3) { ip.z = mfem_ref(2); }
      gf_lin.GetVectorValue(local_elem, ip, mfem_ref); // map to rst of macro element
   }
}

void FindPointsGSLIB::Interpolate(const GridFunction &field_in,
                                  Vector &field_out)
{
   const int  gf_order   = field_in.FESpace()->GetFE(0)->GetOrder(),
              mesh_order = mesh->GetNodalFESpace()->GetFE(0)->GetOrder();

   const FiniteElementCollection *fec_in =  field_in.FESpace()->FEColl();
   const H1_FECollection *fec_h1 = dynamic_cast<const H1_FECollection *>(fec_in);
   const L2_FECollection *fec_l2 = dynamic_cast<const L2_FECollection *>(fec_in);

   if (fec_h1 && gf_order == mesh_order &&
       fec_h1->GetBasisType() == BasisType::GaussLobatto)
   {
      InterpolateH1(field_in, field_out);
      return;
   }
   else
   {
      InterpolateGeneral(field_in, field_out);
      if (!fec_l2) { return; }
   }

   // For points on element borders, project the L2 GridFunction to H1 and
   // re-interpolate.
   if (fec_l2)
   {
      Array<int> indl2;
      for (int i = 0; i < points_cnt; i++)
      {
         if (gsl_code[i] == 1) { indl2.Append(i); }
      }
      if (indl2.Size() == 0) { return; } // no points on element borders

      Vector field_out_l2(field_out.Size());
      VectorGridFunctionCoefficient field_in_dg(&field_in);
      H1_FECollection fec(gf_order, dim);
      const int ncomp = field_in.FESpace()->GetVDim();
      FiniteElementSpace fes(mesh, &fec, ncomp);
      GridFunction field_in_h1(&fes);

      if (avgtype == GridFunction::AvgType::ARITHMETIC)
      {
         field_in_h1.ProjectDiscCoefficient(field_in_dg, GridFunction::ARITHMETIC);
      }
      else if (avgtype == GridFunction::AvgType::HARMONIC)
      {
         field_in_h1.ProjectDiscCoefficient(field_in_dg, GridFunction::HARMONIC);
      }
      else
      {
         MFEM_ABORT("Invalid averaging type.");
      }

      if (gf_order == mesh_order) // basis is GaussLobatto by default
      {
         InterpolateH1(field_in_h1, field_out_l2);
      }
      else
      {
         InterpolateGeneral(field_in_h1, field_out_l2);
      }

      // Copy interpolated values for the points on element border
      for (int j = 0; j < ncomp; j++)
      {
         for (int i = 0; i < indl2.Size(); i++)
         {
            int idx = indl2[i] + j*points_cnt;
            field_out(idx) = field_out_l2(idx);
         }
      }
   }
}

void FindPointsGSLIB::InterpolateH1(const GridFunction &field_in,
                                    Vector &field_out)
{
   FiniteElementSpace ind_fes(mesh, field_in.FESpace()->FEColl());
   GridFunction field_in_scalar(&ind_fes);
   Vector node_vals;

   const int ncomp      = field_in.FESpace()->GetVDim(),
             points_fld = field_in.Size() / ncomp,
             points_cnt = gsl_code.Size();

   field_out.SetSize(points_cnt*ncomp);
   field_out = default_interp_value;

   for (int i = 0; i < ncomp; i++)
   {
      const int dataptrin  = i*points_fld,
                dataptrout = i*points_cnt;
      field_in_scalar.NewDataAndSize(field_in.GetData()+dataptrin, points_fld);
      GetNodeValues(field_in_scalar, node_vals);

      if (dim==2)
      {
         findpts_eval_2(field_out.GetData()+dataptrout, sizeof(double),
                        gsl_code.GetData(),       sizeof(unsigned int),
                        gsl_proc.GetData(),    sizeof(unsigned int),
                        gsl_elem.GetData(),    sizeof(unsigned int),
                        gsl_ref.GetData(),     sizeof(double) * dim,
                        points_cnt, node_vals.GetData(), fdata2D);
      }
      else
      {
         findpts_eval_3(field_out.GetData()+dataptrout, sizeof(double),
                        gsl_code.GetData(),       sizeof(unsigned int),
                        gsl_proc.GetData(),    sizeof(unsigned int),
                        gsl_elem.GetData(),    sizeof(unsigned int),
                        gsl_ref.GetData(),     sizeof(double) * dim,
                        points_cnt, node_vals.GetData(), fdata3D);
      }
   }
}

void FindPointsGSLIB::InterpolateGeneral(const GridFunction &field_in,
                                         Vector &field_out)
{
   int ncomp   = field_in.VectorDim(),
       nptorig = points_cnt,
       npt     = points_cnt;

   field_out.SetSize(points_cnt*ncomp);
   field_out = default_interp_value;

   if (gsl_comm->np == 1) // serial
   {
      for (int index = 0; index < npt; index++)
      {
         if (gsl_code[index] == 2) { continue; }
         IntegrationPoint ip;
         ip.Set2(gsl_mfem_ref.GetData()+index*dim);
         if (dim == 3) { ip.z = gsl_mfem_ref(index*dim + 2); }
         Vector localval(ncomp);
         field_in.GetVectorValue(gsl_mfem_elem[index], ip, localval);
         for (int i = 0; i < ncomp; i++)
         {
            field_out(index + i*npt) = localval(i);
         }
      }
   }
   else // parallel
   {
      // Determine number of points to be sent
      int nptsend = 0;
      for (int index = 0; index < npt; index++)
      {
         if (gsl_code[index] != 2) { nptsend +=1; }
      }

      // Pack data to send via crystal router
      struct array *outpt = new array;
      struct out_pt { double r[3], ival; uint index, el, proc; };
      struct out_pt *pt;
      array_init(struct out_pt, outpt, nptsend);
      outpt->n=nptsend;
      pt = (struct out_pt *)outpt->ptr;
      for (int index = 0; index < npt; index++)
      {
         if (gsl_code[index] == 2) { continue; }
         for (int d = 0; d < dim; ++d) { pt->r[d]= gsl_mfem_ref(index*dim + d); }
         pt->index = index;
         pt->proc  = gsl_proc[index];
         pt->el    = gsl_mfem_elem[index];
         ++pt;
      }

      // Transfer data to target MPI ranks
      sarray_transfer(struct out_pt, outpt, proc, 1, cr);

      if (ncomp == 1)
      {
         // Interpolate gridfunction
         npt = outpt->n;
         pt = (struct out_pt *)outpt->ptr;
         for (int index = 0; index < npt; index++)
         {
            IntegrationPoint ip;
            ip.Set3(&pt->r[0]);
            pt->ival = field_in.GetValue(pt->el, ip, 1);
            ++pt;
         }

         // Transfer data back to source MPI rank
         sarray_transfer(struct out_pt, outpt, proc, 1, cr);
         npt = outpt->n;
         pt = (struct out_pt *)outpt->ptr;
         for (int index = 0; index < npt; index++)
         {
            field_out(pt->index) = pt->ival;
            ++pt;
         }
         array_free(outpt);
         delete outpt;
      }
      else // ncomp > 1
      {
         // Interpolate data and store in a Vector
         npt = outpt->n;
         pt = (struct out_pt *)outpt->ptr;
         Vector vec_int_vals(npt*ncomp);
         for (int index = 0; index < npt; index++)
         {
            IntegrationPoint ip;
            ip.Set3(&pt->r[0]);
            Vector localval(vec_int_vals.GetData()+index*ncomp, ncomp);
            field_in.GetVectorValue(pt->el, ip, localval);
            ++pt;
         }

         // Save index and proc data in a struct
         struct array *savpt = new array;
         struct sav_pt { uint index, proc; };
         struct sav_pt *spt;
         array_init(struct sav_pt, savpt, npt);
         savpt->n=npt;
         spt = (struct sav_pt *)savpt->ptr;
         pt  = (struct out_pt *)outpt->ptr;
         for (int index = 0; index < npt; index++)
         {
            spt->index = pt->index;
            spt->proc  = pt->proc;
            ++pt; ++spt;
         }

         array_free(outpt);
         delete outpt;

         // Copy data from save struct to send struct and send component wise
         struct array *sendpt = new array;
         struct send_pt { double ival; uint index, proc; };
         struct send_pt *sdpt;
         for (int j = 0; j < ncomp; j++)
         {
            array_init(struct send_pt, sendpt, npt);
            sendpt->n=npt;
            spt  = (struct sav_pt *)savpt->ptr;
            sdpt = (struct send_pt *)sendpt->ptr;
            for (int index = 0; index < npt; index++)
            {
               sdpt->index = spt->index;
               sdpt->proc  = spt->proc;
               sdpt->ival  = vec_int_vals(j + index*ncomp);
               ++sdpt; ++spt;
            }

            sarray_transfer(struct send_pt, sendpt, proc, 1, cr);
            sdpt = (struct send_pt *)sendpt->ptr;
            for (int index = 0; index < nptorig; index++)
            {
               int idx = sdpt->index + j*nptorig;
               field_out(idx) = sdpt->ival;
               ++sdpt;
            }
            array_free(sendpt);
         }
         array_free(savpt);
         delete sendpt;
         delete savpt;
      } // ncomp > 1
   } // parallel
}

void OversetFindPointsGSLIB::Setup(Mesh &m, const int idsess,
                                   GridFunction *gfmax,
                                   const double bb_t, const double newt_tol,
                                   const int npt_max)
{
   MFEM_VERIFY(m.GetNodes() != NULL, "Mesh nodes are required.");
   MFEM_VERIFY(m.GetNumGeometries(m.Dimension()) == 1,
               "Mixed meshes are not currently supported in FindPointsGSLIB.");

   //FreeData if FindPointsGSLIB::Setup has been called already
   if (setupflag) { FreeData(); }

   mesh = &m;
   dim  = mesh->Dimension();
   const FiniteElement *fe = mesh->GetNodalFESpace()->GetFE(0);
   unsigned dof1D = fe->GetOrder() + 1;
   int NE      = mesh->GetNE(),
       dof_cnt = fe->GetDof(),
       pts_cnt = NE * dof_cnt,
       gt      = fe->GetGeomType();

   if (gt == Geometry::TRIANGLE || gt == Geometry::TETRAHEDRON ||
       gt == Geometry::PRISM)
   {
      GetSimplexNodalCoordinates();
   }
   else if (gt == Geometry::SQUARE || gt == Geometry::CUBE)
   {
      GetQuadHexNodalCoordinates();
   }
   else
   {
      MFEM_ABORT("Element type not currently supported in FindPointsGSLIB.");
   }

   MFEM_ASSERT(idsess>=0, " The ID should be greater than or equal to 0.");

   pts_cnt = gsl_mesh.Size()/dim;
   int NEtot = pts_cnt/(int)pow(dof1D, dim);

   distfint.SetSize(pts_cnt);
   if (!gfmax)
   {
      distfint = 0.;
   }
   else
   {
      GetNodeValues(*gfmax, distfint);
   }
   u_idsess = (unsigned int)idsess;

   if (dim == 2)
   {
      unsigned nr[2] = { dof1D, dof1D };
      unsigned mr[2] = { 2*dof1D, 2*dof1D };
      double * const elx[2] = { &gsl_mesh(0), &gsl_mesh(pts_cnt) };
      fdata2D = findptsms_setup_2(gsl_comm, elx, nr, NEtot, mr, bb_t,
                                  pts_cnt, pts_cnt, npt_max, newt_tol,
                                  &u_idsess, &distfint(0));
   }
   else
   {
      unsigned nr[3] = { dof1D, dof1D, dof1D };
      unsigned mr[3] = { 2*dof1D, 2*dof1D, 2*dof1D };
      double * const elx[3] =
      { &gsl_mesh(0), &gsl_mesh(pts_cnt), &gsl_mesh(2*pts_cnt) };
      fdata3D = findptsms_setup_3(gsl_comm, elx, nr, NEtot, mr, bb_t,
                                  pts_cnt, pts_cnt, npt_max, newt_tol,
                                  &u_idsess, &distfint(0));
   }
   setupflag = true;
   overset   = true;
}

void OversetFindPointsGSLIB::FindPoints(const Vector &point_pos,
                                        Array<unsigned int> &point_id,
                                        Array<unsigned int> &codes,
                                        Array<unsigned int> &proc_ids,
                                        Array<unsigned int> &elem_ids,
                                        Vector &ref_pos, Vector &dist)
{
   MFEM_VERIFY(setupflag, "Use FindPointsGSLIB::Setup before finding points.");
   MFEM_VERIFY(overset, " Please setup FindPoints for overlapping grids.");
   const int points_cnt = point_pos.Size() / dim;
   unsigned int match= 0;
   if (dim == 2)
   {
      const double *xv_base[2];
      xv_base[0] = point_pos.GetData();
      xv_base[1] = point_pos.GetData() + points_cnt;
      unsigned xv_stride[2];
      xv_stride[0] = sizeof(double);
      xv_stride[1] = sizeof(double);
      findptsms_2(codes.GetData(),    sizeof(unsigned int),
                  proc_ids.GetData(), sizeof(unsigned int),
                  elem_ids.GetData(), sizeof(unsigned int),
                  ref_pos.GetData(),  sizeof(double) * dim,
                  dist.GetData(),     sizeof(double),
                  xv_base,            xv_stride,
                  point_id.GetData(), sizeof(unsigned int), &match,
                  points_cnt, fdata2D);
   }
   else
   {
      const double *xv_base[3];
      xv_base[0] = point_pos.GetData();
      xv_base[1] = point_pos.GetData() + points_cnt;
      xv_base[2] = point_pos.GetData() + 2*points_cnt;
      unsigned xv_stride[3];
      xv_stride[0] = sizeof(double);
      xv_stride[1] = sizeof(double);
      xv_stride[2] = sizeof(double);
      findptsms_3(codes.GetData(),  sizeof(unsigned int),
                  proc_ids.GetData(), sizeof(unsigned int),
                  elem_ids.GetData(), sizeof(unsigned int),
                  ref_pos.GetData(),  sizeof(double) * dim,
                  dist.GetData(),     sizeof(double),
                  xv_base,            xv_stride,
                  point_id.GetData(), sizeof(unsigned int), &match,
                  points_cnt, fdata3D);
   }
}

void OversetFindPointsGSLIB::FindPoints(const Vector &point_pos,
                                        Array<unsigned int> &point_id)
{
   const int points_cnt = point_pos.Size() / dim;
   gsl_code.SetSize(points_cnt);
   gsl_proc.SetSize(points_cnt);
   gsl_elem.SetSize(points_cnt);
   gsl_ref.SetSize(points_cnt * dim);
   gsl_dist.SetSize(points_cnt);

   FindPoints(point_pos, point_id,
              gsl_code, gsl_proc, gsl_elem, gsl_ref, gsl_dist);
}

void OversetFindPointsGSLIB::Interpolate(const Vector &point_pos,
                                         Array<unsigned int> &point_id,
                                         const GridFunction &field_in,
                                         Vector &field_out)
{
   FindPoints(point_pos, point_id);
   FindPointsGSLIB::Interpolate(gsl_code, gsl_proc, gsl_elem, gsl_ref, field_in,
                                field_out);
}

void OversetFindPointsGSLIB::FreeData()
{
   if (dim == 2)
   {
      findpts_free_2(fdata2D);
   }
   else
   {
      findpts_free_3(fdata3D);
   }
   setupflag = false;
   gsl_code.DeleteAll();
   gsl_proc.DeleteAll();
   gsl_elem.DeleteAll();
   gsl_mesh.Destroy();
   gsl_ref.Destroy();
   gsl_dist.Destroy();
}

} // namespace mfem

#endif // MFEM_USE_GSLIB<|MERGE_RESOLUTION|>--- conflicted
+++ resolved
@@ -29,15 +29,9 @@
 {
 
 FindPointsGSLIB::FindPointsGSLIB()
-<<<<<<< HEAD
-   : mesh(NULL), ir_simplex(NULL), fdata2D(NULL), fdata3D(NULL),
-     dim(-1), gsl_mesh(), gsl_ref(), gsl_dist(),
-     setupflag(false)
-=======
    : mesh(NULL), meshsplit(NULL), ir_simplex(NULL), fdata2D(NULL), fdata3D(NULL),
      dim(-1), points_cnt(0), setupflag(false), cr(NULL), gsl_comm(NULL),
      default_interp_value(0), avgtype(GridFunction::ARITHMETIC)
->>>>>>> d15bdaa7
 {
    gsl_comm = new comm;
    cr       = new crystal;
@@ -62,15 +56,9 @@
 
 #ifdef MFEM_USE_MPI
 FindPointsGSLIB::FindPointsGSLIB(MPI_Comm _comm)
-<<<<<<< HEAD
-   : mesh(NULL), ir_simplex(NULL), fdata2D(NULL), fdata3D(NULL),
-     dim(-1), gsl_mesh(), gsl_ref(), gsl_dist(),
-     setupflag(false)
-=======
    : mesh(NULL), meshsplit(NULL), ir_simplex(NULL), fdata2D(NULL), fdata3D(NULL),
      dim(-1), points_cnt(0), setupflag(false), cr(NULL), gsl_comm(NULL),
      default_interp_value(0), avgtype(GridFunction::ARITHMETIC)
->>>>>>> d15bdaa7
 {
    gsl_comm = new comm;
    cr      = new crystal;
@@ -858,14 +846,12 @@
    //FreeData if FindPointsGSLIB::Setup has been called already
    if (setupflag) { FreeData(); }
 
+   crystal_init(cr, gsl_comm);
    mesh = &m;
    dim  = mesh->Dimension();
    const FiniteElement *fe = mesh->GetNodalFESpace()->GetFE(0);
    unsigned dof1D = fe->GetOrder() + 1;
-   int NE      = mesh->GetNE(),
-       dof_cnt = fe->GetDof(),
-       pts_cnt = NE * dof_cnt,
-       gt      = fe->GetGeomType();
+   int gt      = fe->GetGeomType();
 
    if (gt == Geometry::TRIANGLE || gt == Geometry::TETRAHEDRON ||
        gt == Geometry::PRISM)
@@ -883,8 +869,8 @@
 
    MFEM_ASSERT(idsess>=0, " The ID should be greater than or equal to 0.");
 
-   pts_cnt = gsl_mesh.Size()/dim;
-   int NEtot = pts_cnt/(int)pow(dof1D, dim);
+   const int pts_cnt = gsl_mesh.Size()/dim,
+             NEtot = pts_cnt/(int)pow(dof1D, dim);
 
    distfint.SetSize(pts_cnt);
    if (!gfmax)
@@ -921,16 +907,19 @@
 }
 
 void OversetFindPointsGSLIB::FindPoints(const Vector &point_pos,
-                                        Array<unsigned int> &point_id,
-                                        Array<unsigned int> &codes,
-                                        Array<unsigned int> &proc_ids,
-                                        Array<unsigned int> &elem_ids,
-                                        Vector &ref_pos, Vector &dist)
+                                        Array<unsigned int> &point_id)
 {
    MFEM_VERIFY(setupflag, "Use FindPointsGSLIB::Setup before finding points.");
    MFEM_VERIFY(overset, " Please setup FindPoints for overlapping grids.");
    const int points_cnt = point_pos.Size() / dim;
    unsigned int match= 0;
+
+   gsl_code.SetSize(points_cnt);
+   gsl_proc.SetSize(points_cnt);
+   gsl_elem.SetSize(points_cnt);
+   gsl_ref.SetSize(points_cnt * dim);
+   gsl_dist.SetSize(points_cnt);
+
    if (dim == 2)
    {
       const double *xv_base[2];
@@ -939,11 +928,11 @@
       unsigned xv_stride[2];
       xv_stride[0] = sizeof(double);
       xv_stride[1] = sizeof(double);
-      findptsms_2(codes.GetData(),    sizeof(unsigned int),
-                  proc_ids.GetData(), sizeof(unsigned int),
-                  elem_ids.GetData(), sizeof(unsigned int),
-                  ref_pos.GetData(),  sizeof(double) * dim,
-                  dist.GetData(),     sizeof(double),
+      findptsms_2(gsl_code.GetData(),    sizeof(unsigned int),
+                  gsl_proc.GetData(), sizeof(unsigned int),
+                  gsl_elem.GetData(), sizeof(unsigned int),
+                  gsl_ref.GetData(),  sizeof(double) * dim,
+                  gsl_dist.GetData(),     sizeof(double),
                   xv_base,            xv_stride,
                   point_id.GetData(), sizeof(unsigned int), &match,
                   points_cnt, fdata2D);
@@ -958,29 +947,29 @@
       xv_stride[0] = sizeof(double);
       xv_stride[1] = sizeof(double);
       xv_stride[2] = sizeof(double);
-      findptsms_3(codes.GetData(),  sizeof(unsigned int),
-                  proc_ids.GetData(), sizeof(unsigned int),
-                  elem_ids.GetData(), sizeof(unsigned int),
-                  ref_pos.GetData(),  sizeof(double) * dim,
-                  dist.GetData(),     sizeof(double),
+      findptsms_3(gsl_code.GetData(),    sizeof(unsigned int),
+                  gsl_proc.GetData(), sizeof(unsigned int),
+                  gsl_elem.GetData(), sizeof(unsigned int),
+                  gsl_ref.GetData(),  sizeof(double) * dim,
+                  gsl_dist.GetData(),     sizeof(double),
                   xv_base,            xv_stride,
                   point_id.GetData(), sizeof(unsigned int), &match,
                   points_cnt, fdata3D);
    }
-}
-
-void OversetFindPointsGSLIB::FindPoints(const Vector &point_pos,
-                                        Array<unsigned int> &point_id)
-{
-   const int points_cnt = point_pos.Size() / dim;
-   gsl_code.SetSize(points_cnt);
-   gsl_proc.SetSize(points_cnt);
-   gsl_elem.SetSize(points_cnt);
-   gsl_ref.SetSize(points_cnt * dim);
-   gsl_dist.SetSize(points_cnt);
-
-   FindPoints(point_pos, point_id,
-              gsl_code, gsl_proc, gsl_elem, gsl_ref, gsl_dist);
+
+   // Set the element number and reference position to 0 for points not found
+   for (int i = 0; i < points_cnt; i++)
+   {
+      if (gsl_code[i] == 2)
+      {
+         gsl_elem[i] = 0;
+         for (int d = 0; d < dim; d++) { gsl_ref(i*dim + d) = -1.; }
+      }
+   }
+
+   // Map element number for simplices, and ref_pos from [-1,1] to [0,1] for both
+   // simplices and quads.
+   MapRefPosAndElemIndices();
 }
 
 void OversetFindPointsGSLIB::Interpolate(const Vector &point_pos,
@@ -989,28 +978,9 @@
                                          Vector &field_out)
 {
    FindPoints(point_pos, point_id);
-   FindPointsGSLIB::Interpolate(gsl_code, gsl_proc, gsl_elem, gsl_ref, field_in,
-                                field_out);
-}
-
-void OversetFindPointsGSLIB::FreeData()
-{
-   if (dim == 2)
-   {
-      findpts_free_2(fdata2D);
-   }
-   else
-   {
-      findpts_free_3(fdata3D);
-   }
-   setupflag = false;
-   gsl_code.DeleteAll();
-   gsl_proc.DeleteAll();
-   gsl_elem.DeleteAll();
-   gsl_mesh.Destroy();
-   gsl_ref.Destroy();
-   gsl_dist.Destroy();
-}
+   FindPointsGSLIB::Interpolate(field_in, field_out);
+}
+
 
 } // namespace mfem
 
