// Copyright (c) 2010-2022, Lawrence Livermore National Security, LLC. Produced
// at the Lawrence Livermore National Laboratory. All Rights reserved. See files
// LICENSE and NOTICE for details. LLNL-CODE-806117.
//
// This file is part of the MFEM library. For more information and source code
// availability visit https://mfem.org.
//
// MFEM is free software; you can redistribute it and/or modify it under the
// terms of the BSD-3 license. We welcome feedback and contributions, see file
// CONTRIBUTING.md for details.

// Nedelec Finite Element classes

#include "fe_nd.hpp"
#include "../coefficient.hpp"

namespace mfem
{

using namespace std;

const double ND_HexahedronElement::tk[18] =
{ 1.,0.,0.,  0.,1.,0.,  0.,0.,1., -1.,0.,0.,  0.,-1.,0.,  0.,0.,-1. };

ND_HexahedronElement::ND_HexahedronElement(const int p,
                                           const int cb_type, const int ob_type)
   : VectorTensorFiniteElement(3, 3*p*(p + 1)*(p + 1), p, cb_type, ob_type,
                               H_CURL, DofMapType::L2_DOF_MAP),
     dof2tk(dof), cp(poly1d.ClosedPoints(p, cb_type))
{
   if (obasis1d.IsIntegratedType()) { is_nodal = false; }

   dof_map.SetSize(dof);

   const double *op = poly1d.OpenPoints(p - 1, ob_type);
   const int dof3 = dof/3;

#ifndef MFEM_THREAD_SAFE
   shape_cx.SetSize(p + 1);
   shape_ox.SetSize(p);
   shape_cy.SetSize(p + 1);
   shape_oy.SetSize(p);
   shape_cz.SetSize(p + 1);
   shape_oz.SetSize(p);
   dshape_cx.SetSize(p + 1);
   dshape_cy.SetSize(p + 1);
   dshape_cz.SetSize(p + 1);
#endif

   // edges
   int o = 0;
   for (int i = 0; i < p; i++)  // (0,1)
   {
      dof_map[0*dof3 + i + (0 + 0*(p + 1))*p] = o++;
   }
   for (int i = 0; i < p; i++)  // (1,2)
   {
      dof_map[1*dof3 + p + (i + 0*p)*(p + 1)] = o++;
   }
   for (int i = 0; i < p; i++)  // (3,2)
   {
      dof_map[0*dof3 + i + (p + 0*(p + 1))*p] = o++;
   }
   for (int i = 0; i < p; i++)  // (0,3)
   {
      dof_map[1*dof3 + 0 + (i + 0*p)*(p + 1)] = o++;
   }
   for (int i = 0; i < p; i++)  // (4,5)
   {
      dof_map[0*dof3 + i + (0 + p*(p + 1))*p] = o++;
   }
   for (int i = 0; i < p; i++)  // (5,6)
   {
      dof_map[1*dof3 + p + (i + p*p)*(p + 1)] = o++;
   }
   for (int i = 0; i < p; i++)  // (7,6)
   {
      dof_map[0*dof3 + i + (p + p*(p + 1))*p] = o++;
   }
   for (int i = 0; i < p; i++)  // (4,7)
   {
      dof_map[1*dof3 + 0 + (i + p*p)*(p + 1)] = o++;
   }
   for (int i = 0; i < p; i++)  // (0,4)
   {
      dof_map[2*dof3 + 0 + (0 + i*(p + 1))*(p + 1)] = o++;
   }
   for (int i = 0; i < p; i++)  // (1,5)
   {
      dof_map[2*dof3 + p + (0 + i*(p + 1))*(p + 1)] = o++;
   }
   for (int i = 0; i < p; i++)  // (2,6)
   {
      dof_map[2*dof3 + p + (p + i*(p + 1))*(p + 1)] = o++;
   }
   for (int i = 0; i < p; i++)  // (3,7)
   {
      dof_map[2*dof3 + 0 + (p + i*(p + 1))*(p + 1)] = o++;
   }

   // faces
   // (3,2,1,0) -- bottom
   for (int j = 1; j < p; j++) // x - components
      for (int i = 0; i < p; i++)
      {
         dof_map[0*dof3 + i + ((p - j) + 0*(p + 1))*p] = o++;
      }
   for (int j = 0; j < p; j++) // y - components
      for (int i = 1; i < p; i++)
      {
         dof_map[1*dof3 + i + ((p - 1 - j) + 0*p)*(p + 1)] = -1 - (o++);
      }
   // (0,1,5,4) -- front
   for (int k = 1; k < p; k++) // x - components
      for (int i = 0; i < p; i++)
      {
         dof_map[0*dof3 + i + (0 + k*(p + 1))*p] = o++;
      }
   for (int k = 0; k < p; k++) // z - components
      for (int i = 1; i < p; i++ )
      {
         dof_map[2*dof3 + i + (0 + k*(p + 1))*(p + 1)] = o++;
      }
   // (1,2,6,5) -- right
   for (int k = 1; k < p; k++) // y - components
      for (int j = 0; j < p; j++)
      {
         dof_map[1*dof3 + p + (j + k*p)*(p + 1)] = o++;
      }
   for (int k = 0; k < p; k++) // z - components
      for (int j = 1; j < p; j++)
      {
         dof_map[2*dof3 + p + (j + k*(p + 1))*(p + 1)] = o++;
      }
   // (2,3,7,6) -- back
   for (int k = 1; k < p; k++) // x - components
      for (int i = 0; i < p; i++)
      {
         dof_map[0*dof3 + (p - 1 - i) + (p + k*(p + 1))*p] = -1 - (o++);
      }
   for (int k = 0; k < p; k++) // z - components
      for (int i = 1; i < p; i++)
      {
         dof_map[2*dof3 + (p - i) + (p + k*(p + 1))*(p + 1)] = o++;
      }
   // (3,0,4,7) -- left
   for (int k = 1; k < p; k++) // y - components
      for (int j = 0; j < p; j++)
      {
         dof_map[1*dof3 + 0 + ((p - 1 - j) + k*p)*(p + 1)] = -1 - (o++);
      }
   for (int k = 0; k < p; k++) // z - components
      for (int j = 1; j < p; j++)
      {
         dof_map[2*dof3 + 0 + ((p - j) + k*(p + 1))*(p + 1)] = o++;
      }
   // (4,5,6,7) -- top
   for (int j = 1; j < p; j++) // x - components
      for (int i = 0; i < p; i++)
      {
         dof_map[0*dof3 + i + (j + p*(p + 1))*p] = o++;
      }
   for (int j = 0; j < p; j++) // y - components
      for (int i = 1; i < p; i++)
      {
         dof_map[1*dof3 + i + (j + p*p)*(p + 1)] = o++;
      }

   // interior
   // x-components
   for (int k = 1; k < p; k++)
      for (int j = 1; j < p; j++)
         for (int i = 0; i < p; i++)
         {
            dof_map[0*dof3 + i + (j + k*(p + 1))*p] = o++;
         }
   // y-components
   for (int k = 1; k < p; k++)
      for (int j = 0; j < p; j++)
         for (int i = 1; i < p; i++)
         {
            dof_map[1*dof3 + i + (j + k*p)*(p + 1)] = o++;
         }
   // z-components
   for (int k = 0; k < p; k++)
      for (int j = 1; j < p; j++)
         for (int i = 1; i < p; i++)
         {
            dof_map[2*dof3 + i + (j + k*(p + 1))*(p + 1)] = o++;
         }

   // set dof2tk and Nodes
   o = 0;
   // x-components
   for (int k = 0; k <= p; k++)
      for (int j = 0; j <= p; j++)
         for (int i = 0; i < p; i++)
         {
            int idx;
            if ((idx = dof_map[o++]) < 0)
            {
               dof2tk[idx = -1 - idx] = 3;
            }
            else
            {
               dof2tk[idx] = 0;
            }
            Nodes.IntPoint(idx).Set3(op[i], cp[j], cp[k]);
         }
   // y-components
   for (int k = 0; k <= p; k++)
      for (int j = 0; j < p; j++)
         for (int i = 0; i <= p; i++)
         {
            int idx;
            if ((idx = dof_map[o++]) < 0)
            {
               dof2tk[idx = -1 - idx] = 4;
            }
            else
            {
               dof2tk[idx] = 1;
            }
            Nodes.IntPoint(idx).Set3(cp[i], op[j], cp[k]);
         }
   // z-components
   for (int k = 0; k < p; k++)
      for (int j = 0; j <= p; j++)
         for (int i = 0; i <= p; i++)
         {
            int idx;
            if ((idx = dof_map[o++]) < 0)
            {
               dof2tk[idx = -1 - idx] = 5;
            }
            else
            {
               dof2tk[idx] = 2;
            }
            Nodes.IntPoint(idx).Set3(cp[i], cp[j], op[k]);
         }
}

void ND_HexahedronElement::ProjectIntegrated(VectorCoefficient &vc,
                                             ElementTransformation &Trans,
                                             Vector &dofs) const
{
   MFEM_ASSERT(obasis1d.IsIntegratedType(), "Not integrated type");
   double vk[Geometry::MaxDim];
   Vector xk(vk, vc.GetVDim());

   const IntegrationRule &ir = IntRules.Get(Geometry::SEGMENT, order);
   const int nqpt = ir.GetNPoints();

   IntegrationPoint ip3d;

   int o = 0;
   for (int c = 0; c < 3; ++c)  // loop over x, y, z components
   {
      const int im = c == 0 ? order - 1 : order;
      const int jm = c == 1 ? order - 1 : order;
      const int km = c == 2 ? order - 1 : order;

      for (int k = 0; k <= km; k++)
         for (int j = 0; j <= jm; j++)
            for (int i = 0; i <= im; i++)
            {
               int idx;
               if ((idx = dof_map[o++]) < 0)
               {
                  idx = -1 - idx;
               }

               const int id1 = c == 0 ? i : (c == 1 ? j : k);
               const double h = cp[id1+1] - cp[id1];

               double val = 0.0;

               for (int q = 0; q < nqpt; q++)
               {
                  const IntegrationPoint &ip1d = ir.IntPoint(q);

                  if (c == 0)
                  {
                     ip3d.Set3(cp[i] + (h*ip1d.x), cp[j], cp[k]);
                  }
                  else if (c == 1)
                  {
                     ip3d.Set3(cp[i], cp[j] + (h*ip1d.x), cp[k]);
                  }
                  else
                  {
                     ip3d.Set3(cp[i], cp[j], cp[k] + (h*ip1d.x));
                  }

                  Trans.SetIntPoint(&ip3d);
                  vc.Eval(xk, Trans, ip3d);

                  // xk^t J tk
                  const double ipval = Trans.Jacobian().InnerProduct(tk + dof2tk[idx]*dim, vk);
                  val += ip1d.weight * ipval;
               }

               dofs(idx) = val*h;
            }
   }
}

void ND_HexahedronElement::CalcVShape(const IntegrationPoint &ip,
                                      DenseMatrix &shape) const
{
   const int p = order;

#ifdef MFEM_THREAD_SAFE
   Vector shape_cx(p + 1), shape_ox(p), shape_cy(p + 1), shape_oy(p);
   Vector shape_cz(p + 1), shape_oz(p);
<<<<<<< HEAD
=======
   Vector dshape_cx(p + 1), dshape_cy(p + 1), dshape_cz(p + 1);
>>>>>>> f23b8135
#endif

   if (obasis1d.IsIntegratedType())
   {
#ifdef MFEM_THREAD_SAFE
      Vector dshape_cx(p + 1), dshape_cy(p + 1), dshape_cz(p + 1);
#endif
      cbasis1d.Eval(ip.x, shape_cx, dshape_cx);
      cbasis1d.Eval(ip.y, shape_cy, dshape_cy);
      cbasis1d.Eval(ip.z, shape_cz, dshape_cz);
      obasis1d.ScaleIntegrated(false);
      obasis1d.EvalIntegrated(dshape_cx, shape_ox);
      obasis1d.EvalIntegrated(dshape_cy, shape_oy);
      obasis1d.EvalIntegrated(dshape_cz, shape_oz);
   }
   else
   {
      cbasis1d.Eval(ip.x, shape_cx);
      cbasis1d.Eval(ip.y, shape_cy);
      cbasis1d.Eval(ip.z, shape_cz);
      obasis1d.Eval(ip.x, shape_ox);
      obasis1d.Eval(ip.y, shape_oy);
      obasis1d.Eval(ip.z, shape_oz);
   }

   int o = 0;
   // x-components
   for (int k = 0; k <= p; k++)
      for (int j = 0; j <= p; j++)
         for (int i = 0; i < p; i++)
         {
            int idx, s;
            if ((idx = dof_map[o++]) < 0)
            {
               idx = -1 - idx, s = -1;
            }
            else
            {
               s = +1;
            }
            shape(idx,0) = s*shape_ox(i)*shape_cy(j)*shape_cz(k);
            shape(idx,1) = 0.;
            shape(idx,2) = 0.;
         }
   // y-components
   for (int k = 0; k <= p; k++)
      for (int j = 0; j < p; j++)
         for (int i = 0; i <= p; i++)
         {
            int idx, s;
            if ((idx = dof_map[o++]) < 0)
            {
               idx = -1 - idx, s = -1;
            }
            else
            {
               s = +1;
            }
            shape(idx,0) = 0.;
            shape(idx,1) = s*shape_cx(i)*shape_oy(j)*shape_cz(k);
            shape(idx,2) = 0.;
         }
   // z-components
   for (int k = 0; k < p; k++)
      for (int j = 0; j <= p; j++)
         for (int i = 0; i <= p; i++)
         {
            int idx, s;
            if ((idx = dof_map[o++]) < 0)
            {
               idx = -1 - idx, s = -1;
            }
            else
            {
               s = +1;
            }
            shape(idx,0) = 0.;
            shape(idx,1) = 0.;
            shape(idx,2) = s*shape_cx(i)*shape_cy(j)*shape_oz(k);
         }
}

void ND_HexahedronElement::CalcCurlShape(const IntegrationPoint &ip,
                                         DenseMatrix &curl_shape) const
{
   const int p = order;

#ifdef MFEM_THREAD_SAFE
   Vector shape_cx(p + 1), shape_ox(p), shape_cy(p + 1), shape_oy(p);
   Vector shape_cz(p + 1), shape_oz(p);
   Vector dshape_cx(p + 1), dshape_cy(p + 1), dshape_cz(p + 1);
#endif

   cbasis1d.Eval(ip.x, shape_cx, dshape_cx);
   cbasis1d.Eval(ip.y, shape_cy, dshape_cy);
   cbasis1d.Eval(ip.z, shape_cz, dshape_cz);
   if (obasis1d.IsIntegratedType())
   {
      obasis1d.ScaleIntegrated(false);
      obasis1d.EvalIntegrated(dshape_cx, shape_ox);
      obasis1d.EvalIntegrated(dshape_cy, shape_oy);
      obasis1d.EvalIntegrated(dshape_cz, shape_oz);
   }
   else
   {
      obasis1d.Eval(ip.x, shape_ox);
      obasis1d.Eval(ip.y, shape_oy);
      obasis1d.Eval(ip.z, shape_oz);
   }

   int o = 0;
   // x-components
   for (int k = 0; k <= p; k++)
      for (int j = 0; j <= p; j++)
         for (int i = 0; i < p; i++)
         {
            int idx, s;
            if ((idx = dof_map[o++]) < 0)
            {
               idx = -1 - idx, s = -1;
            }
            else
            {
               s = +1;
            }
            curl_shape(idx,0) = 0.;
            curl_shape(idx,1) =  s*shape_ox(i)* shape_cy(j)*dshape_cz(k);
            curl_shape(idx,2) = -s*shape_ox(i)*dshape_cy(j)* shape_cz(k);
         }
   // y-components
   for (int k = 0; k <= p; k++)
      for (int j = 0; j < p; j++)
         for (int i = 0; i <= p; i++)
         {
            int idx, s;
            if ((idx = dof_map[o++]) < 0)
            {
               idx = -1 - idx, s = -1;
            }
            else
            {
               s = +1;
            }
            curl_shape(idx,0) = -s* shape_cx(i)*shape_oy(j)*dshape_cz(k);
            curl_shape(idx,1) = 0.;
            curl_shape(idx,2) =  s*dshape_cx(i)*shape_oy(j)* shape_cz(k);
         }
   // z-components
   for (int k = 0; k < p; k++)
      for (int j = 0; j <= p; j++)
         for (int i = 0; i <= p; i++)
         {
            int idx, s;
            if ((idx = dof_map[o++]) < 0)
            {
               idx = -1 - idx, s = -1;
            }
            else
            {
               s = +1;
            }
            curl_shape(idx,0) =   s* shape_cx(i)*dshape_cy(j)*shape_oz(k);
            curl_shape(idx,1) =  -s*dshape_cx(i)* shape_cy(j)*shape_oz(k);
            curl_shape(idx,2) = 0.;
         }
}

const double ND_QuadrilateralElement::tk[8] =
{ 1.,0.,  0.,1., -1.,0., 0.,-1. };

ND_QuadrilateralElement::ND_QuadrilateralElement(const int p,
                                                 const int cb_type,
                                                 const int ob_type)
   : VectorTensorFiniteElement(2, 2*p*(p + 1), p, cb_type, ob_type,
                               H_CURL, DofMapType::L2_DOF_MAP),
     dof2tk(dof),
     cp(poly1d.ClosedPoints(p, cb_type))
{
   if (obasis1d.IsIntegratedType()) { is_nodal = false; }

   dof_map.SetSize(dof);

   const double *op = poly1d.OpenPoints(p - 1, ob_type);
   const int dof2 = dof/2;

#ifndef MFEM_THREAD_SAFE
   shape_cx.SetSize(p + 1);
   shape_ox.SetSize(p);
   shape_cy.SetSize(p + 1);
   shape_oy.SetSize(p);
   dshape_cx.SetSize(p + 1);
   dshape_cy.SetSize(p + 1);
#endif

   // edges
   int o = 0;
   for (int i = 0; i < p; i++)  // (0,1)
   {
      dof_map[0*dof2 + i + 0*p] = o++;
   }
   for (int j = 0; j < p; j++)  // (1,2)
   {
      dof_map[1*dof2 + p + j*(p + 1)] = o++;
   }
   for (int i = 0; i < p; i++)  // (2,3)
   {
      dof_map[0*dof2 + (p - 1 - i) + p*p] = -1 - (o++);
   }
   for (int j = 0; j < p; j++)  // (3,0)
   {
      dof_map[1*dof2 + 0 + (p - 1 - j)*(p + 1)] = -1 - (o++);
   }

   // interior
   // x-components
   for (int j = 1; j < p; j++)
      for (int i = 0; i < p; i++)
      {
         dof_map[0*dof2 + i + j*p] = o++;
      }
   // y-components
   for (int j = 0; j < p; j++)
      for (int i = 1; i < p; i++)
      {
         dof_map[1*dof2 + i + j*(p + 1)] = o++;
      }

   // set dof2tk and Nodes
   o = 0;
   // x-components
   for (int j = 0; j <= p; j++)
      for (int i = 0; i < p; i++)
      {
         int idx;
         if ((idx = dof_map[o++]) < 0)
         {
            dof2tk[idx = -1 - idx] = 2;
         }
         else
         {
            dof2tk[idx] = 0;
         }
         Nodes.IntPoint(idx).Set2(op[i], cp[j]);
      }
   // y-components
   for (int j = 0; j < p; j++)
      for (int i = 0; i <= p; i++)
      {
         int idx;
         if ((idx = dof_map[o++]) < 0)
         {
            dof2tk[idx = -1 - idx] = 3;
         }
         else
         {
            dof2tk[idx] = 1;
         }
         Nodes.IntPoint(idx).Set2(cp[i], op[j]);
      }
}

void ND_QuadrilateralElement::ProjectIntegrated(VectorCoefficient &vc,
                                                ElementTransformation &Trans,
                                                Vector &dofs) const
{
   MFEM_ASSERT(obasis1d.IsIntegratedType(), "Not integrated type");
   double vk[Geometry::MaxDim];
   Vector xk(vk, vc.GetVDim());

   const IntegrationRule &ir = IntRules.Get(Geometry::SEGMENT, order);
   const int nqpt = ir.GetNPoints();

   IntegrationPoint ip2d;

   int o = 0;
   // x-components
   for (int j = 0; j <= order; j++)
      for (int i = 0; i < order; i++)
      {
         int idx;
         if ((idx = dof_map[o++]) < 0)
         {
            idx = -1 - idx;
         }

         const double h = cp[i+1] - cp[i];

         double val = 0.0;

         for (int k = 0; k < nqpt; k++)
         {
            const IntegrationPoint &ip1d = ir.IntPoint(k);

            ip2d.Set2(cp[i] + (h*ip1d.x), cp[j]);

            Trans.SetIntPoint(&ip2d);
            vc.Eval(xk, Trans, ip2d);

            // xk^t J tk
            const double ipval = Trans.Jacobian().InnerProduct(tk + dof2tk[idx]*dim, vk);
            val += ip1d.weight * ipval;
         }

         dofs(idx) = val*h;
      }
   // y-components
   for (int j = 0; j < order; j++)
      for (int i = 0; i <= order; i++)
      {
         int idx;
         if ((idx = dof_map[o++]) < 0)
         {
            idx = -1 - idx;
         }

         const double h = cp[j+1] - cp[j];

         double val = 0.0;

         for (int k = 0; k < nqpt; k++)
         {
            const IntegrationPoint &ip1d = ir.IntPoint(k);

            ip2d.Set2(cp[i], cp[j] + (h*ip1d.x));

            Trans.SetIntPoint(&ip2d);
            vc.Eval(xk, Trans, ip2d);

            // xk^t J tk
            const double ipval = Trans.Jacobian().InnerProduct(tk + dof2tk[idx]*dim, vk);
            val += ip1d.weight * ipval;
         }

         dofs(idx) = val*h;
      }
}

void ND_QuadrilateralElement::CalcVShape(const IntegrationPoint &ip,
                                         DenseMatrix &shape) const
{
   const int p = order;

#ifdef MFEM_THREAD_SAFE
   Vector shape_cx(p + 1), shape_ox(p), shape_cy(p + 1), shape_oy(p);
<<<<<<< HEAD
=======
   Vector dshape_cx(p + 1), dshape_cy(p + 1);
>>>>>>> f23b8135
#endif

   if (obasis1d.IsIntegratedType())
   {
#ifdef MFEM_THREAD_SAFE
      Vector dshape_cx(p + 1), dshape_cy(p + 1);
#endif
      cbasis1d.Eval(ip.x, shape_cx, dshape_cx);
      cbasis1d.Eval(ip.y, shape_cy, dshape_cy);
      obasis1d.ScaleIntegrated(false);
      obasis1d.EvalIntegrated(dshape_cx, shape_ox);
      obasis1d.EvalIntegrated(dshape_cy, shape_oy);
   }
   else
   {
      cbasis1d.Eval(ip.x, shape_cx);
      cbasis1d.Eval(ip.y, shape_cy);
      obasis1d.Eval(ip.x, shape_ox);
      obasis1d.Eval(ip.y, shape_oy);
   }

   int o = 0;
   // x-components
   for (int j = 0; j <= p; j++)
      for (int i = 0; i < p; i++)
      {
         int idx, s;
         if ((idx = dof_map[o++]) < 0)
         {
            idx = -1 - idx, s = -1;
         }
         else
         {
            s = +1;
         }
         shape(idx,0) = s*shape_ox(i)*shape_cy(j);
         shape(idx,1) = 0.;
      }
   // y-components
   for (int j = 0; j < p; j++)
      for (int i = 0; i <= p; i++)
      {
         int idx, s;
         if ((idx = dof_map[o++]) < 0)
         {
            idx = -1 - idx, s = -1;
         }
         else
         {
            s = +1;
         }
         shape(idx,0) = 0.;
         shape(idx,1) = s*shape_cx(i)*shape_oy(j);
      }
}

void ND_QuadrilateralElement::CalcCurlShape(const IntegrationPoint &ip,
                                            DenseMatrix &curl_shape) const
{
   const int p = order;

#ifdef MFEM_THREAD_SAFE
   Vector shape_cx(p + 1), shape_ox(p), shape_cy(p + 1), shape_oy(p);
   Vector dshape_cx(p + 1), dshape_cy(p + 1);
#endif

   cbasis1d.Eval(ip.x, shape_cx, dshape_cx);
   cbasis1d.Eval(ip.y, shape_cy, dshape_cy);
   if (obasis1d.IsIntegratedType())
   {
      obasis1d.ScaleIntegrated(false);
      obasis1d.EvalIntegrated(dshape_cx, shape_ox);
      obasis1d.EvalIntegrated(dshape_cy, shape_oy);
   }
   else
   {
      obasis1d.Eval(ip.x, shape_ox);
      obasis1d.Eval(ip.y, shape_oy);
   }

   int o = 0;
   // x-components
   for (int j = 0; j <= p; j++)
      for (int i = 0; i < p; i++)
      {
         int idx, s;
         if ((idx = dof_map[o++]) < 0)
         {
            idx = -1 - idx, s = -1;
         }
         else
         {
            s = +1;
         }
         curl_shape(idx,0) = -s*shape_ox(i)*dshape_cy(j);
      }
   // y-components
   for (int j = 0; j < p; j++)
      for (int i = 0; i <= p; i++)
      {
         int idx, s;
         if ((idx = dof_map[o++]) < 0)
         {
            idx = -1 - idx, s = -1;
         }
         else
         {
            s = +1;
         }
         curl_shape(idx,0) =  s*dshape_cx(i)*shape_oy(j);
      }
}


const double ND_TetrahedronElement::tk[18] =
{ 1.,0.,0.,  0.,1.,0.,  0.,0.,1.,  -1.,1.,0.,  -1.,0.,1.,  0.,-1.,1. };

const double ND_TetrahedronElement::c = 1./4.;

ND_TetrahedronElement::ND_TetrahedronElement(const int p)
   : VectorFiniteElement(3, Geometry::TETRAHEDRON, p*(p + 2)*(p + 3)/2, p,
                         H_CURL, FunctionSpace::Pk), dof2tk(dof)
{
   const double *eop = poly1d.OpenPoints(p - 1);
   const double *fop = (p > 1) ? poly1d.OpenPoints(p - 2) : NULL;
   const double *iop = (p > 2) ? poly1d.OpenPoints(p - 3) : NULL;

   const int pm1 = p - 1, pm2 = p - 2, pm3 = p - 3;

#ifndef MFEM_THREAD_SAFE
   shape_x.SetSize(p);
   shape_y.SetSize(p);
   shape_z.SetSize(p);
   shape_l.SetSize(p);
   dshape_x.SetSize(p);
   dshape_y.SetSize(p);
   dshape_z.SetSize(p);
   dshape_l.SetSize(p);
   u.SetSize(dof, dim);
#else
   Vector shape_x(p), shape_y(p), shape_z(p), shape_l(p);
#endif

   int o = 0;
   // edges
   for (int i = 0; i < p; i++) // (0,1)
   {
      Nodes.IntPoint(o).Set3(eop[i], 0., 0.);
      dof2tk[o++] = 0;
   }
   for (int i = 0; i < p; i++) // (0,2)
   {
      Nodes.IntPoint(o).Set3(0., eop[i], 0.);
      dof2tk[o++] = 1;
   }
   for (int i = 0; i < p; i++) // (0,3)
   {
      Nodes.IntPoint(o).Set3(0., 0., eop[i]);
      dof2tk[o++] = 2;
   }
   for (int i = 0; i < p; i++) // (1,2)
   {
      Nodes.IntPoint(o).Set3(eop[pm1-i], eop[i], 0.);
      dof2tk[o++] = 3;
   }
   for (int i = 0; i < p; i++) // (1,3)
   {
      Nodes.IntPoint(o).Set3(eop[pm1-i], 0., eop[i]);
      dof2tk[o++] = 4;
   }
   for (int i = 0; i < p; i++) // (2,3)
   {
      Nodes.IntPoint(o).Set3(0., eop[pm1-i], eop[i]);
      dof2tk[o++] = 5;
   }

   // faces
   for (int j = 0; j <= pm2; j++)  // (1,2,3)
      for (int i = 0; i + j <= pm2; i++)
      {
         double w = fop[i] + fop[j] + fop[pm2-i-j];
         Nodes.IntPoint(o).Set3(fop[pm2-i-j]/w, fop[i]/w, fop[j]/w);
         dof2tk[o++] = 3;
         Nodes.IntPoint(o).Set3(fop[pm2-i-j]/w, fop[i]/w, fop[j]/w);
         dof2tk[o++] = 4;
      }
   for (int j = 0; j <= pm2; j++)  // (0,3,2)
      for (int i = 0; i + j <= pm2; i++)
      {
         double w = fop[i] + fop[j] + fop[pm2-i-j];
         Nodes.IntPoint(o).Set3(0., fop[j]/w, fop[i]/w);
         dof2tk[o++] = 2;
         Nodes.IntPoint(o).Set3(0., fop[j]/w, fop[i]/w);
         dof2tk[o++] = 1;
      }
   for (int j = 0; j <= pm2; j++)  // (0,1,3)
      for (int i = 0; i + j <= pm2; i++)
      {
         double w = fop[i] + fop[j] + fop[pm2-i-j];
         Nodes.IntPoint(o).Set3(fop[i]/w, 0., fop[j]/w);
         dof2tk[o++] = 0;
         Nodes.IntPoint(o).Set3(fop[i]/w, 0., fop[j]/w);
         dof2tk[o++] = 2;
      }
   for (int j = 0; j <= pm2; j++)  // (0,2,1)
      for (int i = 0; i + j <= pm2; i++)
      {
         double w = fop[i] + fop[j] + fop[pm2-i-j];
         Nodes.IntPoint(o).Set3(fop[j]/w, fop[i]/w, 0.);
         dof2tk[o++] = 1;
         Nodes.IntPoint(o).Set3(fop[j]/w, fop[i]/w, 0.);
         dof2tk[o++] = 0;
      }

   // interior
   for (int k = 0; k <= pm3; k++)
      for (int j = 0; j + k <= pm3; j++)
         for (int i = 0; i + j + k <= pm3; i++)
         {
            double w = iop[i] + iop[j] + iop[k] + iop[pm3-i-j-k];
            Nodes.IntPoint(o).Set3(iop[i]/w, iop[j]/w, iop[k]/w);
            dof2tk[o++] = 0;
            Nodes.IntPoint(o).Set3(iop[i]/w, iop[j]/w, iop[k]/w);
            dof2tk[o++] = 1;
            Nodes.IntPoint(o).Set3(iop[i]/w, iop[j]/w, iop[k]/w);
            dof2tk[o++] = 2;
         }

   DenseMatrix T(dof);
   for (int m = 0; m < dof; m++)
   {
      const IntegrationPoint &ip = Nodes.IntPoint(m);
      const double *tm = tk + 3*dof2tk[m];
      o = 0;

      poly1d.CalcBasis(pm1, ip.x, shape_x);
      poly1d.CalcBasis(pm1, ip.y, shape_y);
      poly1d.CalcBasis(pm1, ip.z, shape_z);
      poly1d.CalcBasis(pm1, 1. - ip.x - ip.y - ip.z, shape_l);

      for (int k = 0; k <= pm1; k++)
         for (int j = 0; j + k <= pm1; j++)
            for (int i = 0; i + j + k <= pm1; i++)
            {
               double s = shape_x(i)*shape_y(j)*shape_z(k)*shape_l(pm1-i-j-k);
               T(o++, m) = s * tm[0];
               T(o++, m) = s * tm[1];
               T(o++, m) = s * tm[2];
            }
      for (int k = 0; k <= pm1; k++)
         for (int j = 0; j + k <= pm1; j++)
         {
            double s = shape_x(pm1-j-k)*shape_y(j)*shape_z(k);
            T(o++, m) = s*((ip.y - c)*tm[0] - (ip.x - c)*tm[1]);
            T(o++, m) = s*((ip.z - c)*tm[0] - (ip.x - c)*tm[2]);
         }
      for (int k = 0; k <= pm1; k++)
      {
         T(o++, m) =
            shape_y(pm1-k)*shape_z(k)*((ip.z - c)*tm[1] - (ip.y - c)*tm[2]);
      }
   }

   Ti.Factor(T);
   // mfem::out << "ND_TetrahedronElement(" << p << ") : "; Ti.TestInversion();
}

void ND_TetrahedronElement::CalcVShape(const IntegrationPoint &ip,
                                       DenseMatrix &shape) const
{
   const int pm1 = order - 1;

#ifdef MFEM_THREAD_SAFE
   const int p = order;
   Vector shape_x(p), shape_y(p), shape_z(p), shape_l(p);
   DenseMatrix u(dof, dim);
#endif

   poly1d.CalcBasis(pm1, ip.x, shape_x);
   poly1d.CalcBasis(pm1, ip.y, shape_y);
   poly1d.CalcBasis(pm1, ip.z, shape_z);
   poly1d.CalcBasis(pm1, 1. - ip.x - ip.y - ip.z, shape_l);

   int n = 0;
   for (int k = 0; k <= pm1; k++)
      for (int j = 0; j + k <= pm1; j++)
         for (int i = 0; i + j + k <= pm1; i++)
         {
            double s = shape_x(i)*shape_y(j)*shape_z(k)*shape_l(pm1-i-j-k);
            u(n,0) =  s;  u(n,1) = 0.;  u(n,2) = 0.;  n++;
            u(n,0) = 0.;  u(n,1) =  s;  u(n,2) = 0.;  n++;
            u(n,0) = 0.;  u(n,1) = 0.;  u(n,2) =  s;  n++;
         }
   for (int k = 0; k <= pm1; k++)
      for (int j = 0; j + k <= pm1; j++)
      {
         double s = shape_x(pm1-j-k)*shape_y(j)*shape_z(k);
         u(n,0) = s*(ip.y - c);  u(n,1) = -s*(ip.x - c);  u(n,2) =  0.;  n++;
         u(n,0) = s*(ip.z - c);  u(n,1) =  0.;  u(n,2) = -s*(ip.x - c);  n++;
      }
   for (int k = 0; k <= pm1; k++)
   {
      double s = shape_y(pm1-k)*shape_z(k);
      u(n,0) = 0.;  u(n,1) = s*(ip.z - c);  u(n,2) = -s*(ip.y - c);  n++;
   }

   Ti.Mult(u, shape);
}

void ND_TetrahedronElement::CalcCurlShape(const IntegrationPoint &ip,
                                          DenseMatrix &curl_shape) const
{
   const int pm1 = order - 1;

#ifdef MFEM_THREAD_SAFE
   const int p = order;
   Vector shape_x(p), shape_y(p), shape_z(p), shape_l(p);
   Vector dshape_x(p), dshape_y(p), dshape_z(p), dshape_l(p);
   DenseMatrix u(dof, dim);
#endif

   poly1d.CalcBasis(pm1, ip.x, shape_x, dshape_x);
   poly1d.CalcBasis(pm1, ip.y, shape_y, dshape_y);
   poly1d.CalcBasis(pm1, ip.z, shape_z, dshape_z);
   poly1d.CalcBasis(pm1, 1. - ip.x - ip.y - ip.z, shape_l, dshape_l);

   int n = 0;
   for (int k = 0; k <= pm1; k++)
      for (int j = 0; j + k <= pm1; j++)
         for (int i = 0; i + j + k <= pm1; i++)
         {
            int l = pm1-i-j-k;
            const double dx = (dshape_x(i)*shape_l(l) -
                               shape_x(i)*dshape_l(l))*shape_y(j)*shape_z(k);
            const double dy = (dshape_y(j)*shape_l(l) -
                               shape_y(j)*dshape_l(l))*shape_x(i)*shape_z(k);
            const double dz = (dshape_z(k)*shape_l(l) -
                               shape_z(k)*dshape_l(l))*shape_x(i)*shape_y(j);

            u(n,0) =  0.;  u(n,1) =  dz;  u(n,2) = -dy;  n++;
            u(n,0) = -dz;  u(n,1) =  0.;  u(n,2) =  dx;  n++;
            u(n,0) =  dy;  u(n,1) = -dx;  u(n,2) =  0.;  n++;
         }
   for (int k = 0; k <= pm1; k++)
      for (int j = 0; j + k <= pm1; j++)
      {
         int i = pm1 - j - k;
         // s = shape_x(i)*shape_y(j)*shape_z(k);
         // curl of s*(ip.y - c, -(ip.x - c), 0):
         u(n,0) =  shape_x(i)*(ip.x - c)*shape_y(j)*dshape_z(k);
         u(n,1) =  shape_x(i)*shape_y(j)*(ip.y - c)*dshape_z(k);
         u(n,2) =
            -((dshape_x(i)*(ip.x - c) + shape_x(i))*shape_y(j)*shape_z(k) +
              (dshape_y(j)*(ip.y - c) + shape_y(j))*shape_x(i)*shape_z(k));
         n++;
         // curl of s*(ip.z - c, 0, -(ip.x - c)):
         u(n,0) = -shape_x(i)*(ip.x - c)*dshape_y(j)*shape_z(k);
         u(n,1) = (shape_x(i)*shape_y(j)*(dshape_z(k)*(ip.z - c) + shape_z(k)) +
                   (dshape_x(i)*(ip.x - c) + shape_x(i))*shape_y(j)*shape_z(k));
         u(n,2) = -shape_x(i)*dshape_y(j)*shape_z(k)*(ip.z - c);
         n++;
      }
   for (int k = 0; k <= pm1; k++)
   {
      int j = pm1 - k;
      // curl of shape_y(j)*shape_z(k)*(0, ip.z - c, -(ip.y - c)):
      u(n,0) = -((dshape_y(j)*(ip.y - c) + shape_y(j))*shape_z(k) +
                 shape_y(j)*(dshape_z(k)*(ip.z - c) + shape_z(k)));
      u(n,1) = 0.;
      u(n,2) = 0.;  n++;
   }

   Ti.Mult(u, curl_shape);
}


const double ND_TriangleElement::tk[8] =
{ 1.,0.,  -1.,1.,  0.,-1.,  0.,1. };

const double ND_TriangleElement::c = 1./3.;

ND_TriangleElement::ND_TriangleElement(const int p)
   : VectorFiniteElement(2, Geometry::TRIANGLE, p*(p + 2), p,
                         H_CURL, FunctionSpace::Pk),
     dof2tk(dof)
{
   const double *eop = poly1d.OpenPoints(p - 1);
   const double *iop = (p > 1) ? poly1d.OpenPoints(p - 2) : NULL;

   const int pm1 = p - 1, pm2 = p - 2;

#ifndef MFEM_THREAD_SAFE
   shape_x.SetSize(p);
   shape_y.SetSize(p);
   shape_l.SetSize(p);
   dshape_x.SetSize(p);
   dshape_y.SetSize(p);
   dshape_l.SetSize(p);
   u.SetSize(dof, dim);
   curlu.SetSize(dof);
#else
   Vector shape_x(p), shape_y(p), shape_l(p);
#endif

   int n = 0;
   // edges
   for (int i = 0; i < p; i++) // (0,1)
   {
      Nodes.IntPoint(n).Set2(eop[i], 0.);
      dof2tk[n++] = 0;
   }
   for (int i = 0; i < p; i++) // (1,2)
   {
      Nodes.IntPoint(n).Set2(eop[pm1-i], eop[i]);
      dof2tk[n++] = 1;
   }
   for (int i = 0; i < p; i++) // (2,0)
   {
      Nodes.IntPoint(n).Set2(0., eop[pm1-i]);
      dof2tk[n++] = 2;
   }

   // interior
   for (int j = 0; j <= pm2; j++)
      for (int i = 0; i + j <= pm2; i++)
      {
         double w = iop[i] + iop[j] + iop[pm2-i-j];
         Nodes.IntPoint(n).Set2(iop[i]/w, iop[j]/w);
         dof2tk[n++] = 0;
         Nodes.IntPoint(n).Set2(iop[i]/w, iop[j]/w);
         dof2tk[n++] = 3;
      }

   DenseMatrix T(dof);
   for (int m = 0; m < dof; m++)
   {
      const IntegrationPoint &ip = Nodes.IntPoint(m);
      const double *tm = tk + 2*dof2tk[m];
      n = 0;

      poly1d.CalcBasis(pm1, ip.x, shape_x);
      poly1d.CalcBasis(pm1, ip.y, shape_y);
      poly1d.CalcBasis(pm1, 1. - ip.x - ip.y, shape_l);

      for (int j = 0; j <= pm1; j++)
         for (int i = 0; i + j <= pm1; i++)
         {
            double s = shape_x(i)*shape_y(j)*shape_l(pm1-i-j);
            T(n++, m) = s * tm[0];
            T(n++, m) = s * tm[1];
         }
      for (int j = 0; j <= pm1; j++)
      {
         T(n++, m) =
            shape_x(pm1-j)*shape_y(j)*((ip.y - c)*tm[0] - (ip.x - c)*tm[1]);
      }
   }

   Ti.Factor(T);
   // mfem::out << "ND_TriangleElement(" << p << ") : "; Ti.TestInversion();
}

void ND_TriangleElement::CalcVShape(const IntegrationPoint &ip,
                                    DenseMatrix &shape) const
{
   const int pm1 = order - 1;

#ifdef MFEM_THREAD_SAFE
   const int p = order;
   Vector shape_x(p), shape_y(p), shape_l(p);
   DenseMatrix u(dof, dim);
#endif

   poly1d.CalcBasis(pm1, ip.x, shape_x);
   poly1d.CalcBasis(pm1, ip.y, shape_y);
   poly1d.CalcBasis(pm1, 1. - ip.x - ip.y, shape_l);

   int n = 0;
   for (int j = 0; j <= pm1; j++)
      for (int i = 0; i + j <= pm1; i++)
      {
         double s = shape_x(i)*shape_y(j)*shape_l(pm1-i-j);
         u(n,0) = s;  u(n,1) = 0;  n++;
         u(n,0) = 0;  u(n,1) = s;  n++;
      }
   for (int j = 0; j <= pm1; j++)
   {
      double s = shape_x(pm1-j)*shape_y(j);
      u(n,0) =  s*(ip.y - c);
      u(n,1) = -s*(ip.x - c);
      n++;
   }

   Ti.Mult(u, shape);
}

void ND_TriangleElement::CalcCurlShape(const IntegrationPoint &ip,
                                       DenseMatrix &curl_shape) const
{
   const int pm1 = order - 1;

#ifdef MFEM_THREAD_SAFE
   const int p = order;
   Vector shape_x(p), shape_y(p), shape_l(p);
   Vector dshape_x(p), dshape_y(p), dshape_l(p);
   Vector curlu(dof);
#endif

   poly1d.CalcBasis(pm1, ip.x, shape_x, dshape_x);
   poly1d.CalcBasis(pm1, ip.y, shape_y, dshape_y);
   poly1d.CalcBasis(pm1, 1. - ip.x - ip.y, shape_l, dshape_l);

   int n = 0;
   for (int j = 0; j <= pm1; j++)
      for (int i = 0; i + j <= pm1; i++)
      {
         int l = pm1-i-j;
         const double dx = (dshape_x(i)*shape_l(l) -
                            shape_x(i)*dshape_l(l)) * shape_y(j);
         const double dy = (dshape_y(j)*shape_l(l) -
                            shape_y(j)*dshape_l(l)) * shape_x(i);

         curlu(n++) = -dy;
         curlu(n++) =  dx;
      }

   for (int j = 0; j <= pm1; j++)
   {
      int i = pm1 - j;
      // curl of shape_x(i)*shape_y(j) * (ip.y - c, -(ip.x - c), 0):
      curlu(n++) = -((dshape_x(i)*(ip.x - c) + shape_x(i)) * shape_y(j) +
                     (dshape_y(j)*(ip.y - c) + shape_y(j)) * shape_x(i));
   }

   Vector curl2d(curl_shape.Data(),dof);
   Ti.Mult(curlu, curl2d);
}


const double ND_SegmentElement::tk[1] = { 1. };

ND_SegmentElement::ND_SegmentElement(const int p, const int ob_type)
   : VectorTensorFiniteElement(1, p, p - 1, ob_type, H_CURL,
                               DofMapType::L2_DOF_MAP),
     dof2tk(dof)
{
   if (obasis1d.IsIntegratedType()) { is_nodal = false; }

   const double *op = poly1d.OpenPoints(p - 1, ob_type);

   // set dof2tk and Nodes
   for (int i = 0; i < p; i++)
   {
      dof2tk[i] = 0;
      Nodes.IntPoint(i).x = op[i];
   }
}

void ND_SegmentElement::CalcVShape(const IntegrationPoint &ip,
                                   DenseMatrix &shape) const
{
   Vector vshape(shape.Data(), dof);

   obasis1d.Eval(ip.x, vshape);
}

const double ND_WedgeElement::tk[15] =
{ 1.,0.,0., -1.,1.,0., 0.,-1.,0., 0.,0.,1., 0.,1.,0. };

ND_WedgeElement::ND_WedgeElement(const int p,
                                 const int cb_type,
                                 const int ob_type)
   : VectorFiniteElement(3, Geometry::PRISM,
                         3 * p * ((p + 1) * (p + 2))/2, p,
                         H_CURL, FunctionSpace::Qk),
     dof2tk(dof),
     t_dof(dof),
     s_dof(dof),
     H1TriangleFE(p, cb_type),
     NDTriangleFE(p),
     H1SegmentFE(p, cb_type),
     NDSegmentFE(p, ob_type)
{
   MFEM_ASSERT(H1TriangleFE.GetDof() * NDSegmentFE.GetDof() +
               NDTriangleFE.GetDof() * H1SegmentFE.GetDof() == dof,
               "Mismatch in number of degrees of freedom "
               "when building ND_WedgeElement!");

#ifndef MFEM_THREAD_SAFE
   t1_shape.SetSize(H1TriangleFE.GetDof());
   s1_shape.SetSize(H1SegmentFE.GetDof());
   tn_shape.SetSize(NDTriangleFE.GetDof(), 2);
   sn_shape.SetSize(NDSegmentFE.GetDof(), 1);
   t1_dshape.SetSize(H1TriangleFE.GetDof(), 2);
   s1_dshape.SetSize(H1SegmentFE.GetDof(), 1);
   tn_dshape.SetSize(NDTriangleFE.GetDof(), 1);
#endif

   const int pm1 = p - 1, pm2 = p - 2;

   const IntegrationRule &t1_n = H1TriangleFE.GetNodes();
   const IntegrationRule &tn_n = NDTriangleFE.GetNodes();
   const IntegrationRule &s1_n = H1SegmentFE.GetNodes();
   const IntegrationRule &sn_n = NDSegmentFE.GetNodes();

   // edges
   int o = 0;
   for (int i = 0; i < p; i++)  // (0,1)
   {
      t_dof[o] = i; s_dof[o] = 0; dof2tk[o] = 0;
      const IntegrationPoint & t_ip = tn_n.IntPoint(t_dof[o]);
      Nodes.IntPoint(o).Set3(t_ip.x, t_ip.y, s1_n.IntPoint(s_dof[o]).x);
      o++;
   }
   for (int i = 0; i < p; i++)  // (1,2)
   {
      t_dof[o] = p + i; s_dof[o] = 0; dof2tk[o] = 1;
      const IntegrationPoint & t_ip = tn_n.IntPoint(t_dof[o]);
      Nodes.IntPoint(o).Set3(t_ip.x, t_ip.y, s1_n.IntPoint(s_dof[o]).x);
      o++;
   }
   for (int i = 0; i < p; i++)  // (2,0)
   {
      t_dof[o] = 2 * p + i; s_dof[o] = 0; dof2tk[o] = 2;
      const IntegrationPoint & t_ip = tn_n.IntPoint(t_dof[o]);
      Nodes.IntPoint(o).Set3(t_ip.x, t_ip.y, s1_n.IntPoint(s_dof[o]).x);
      o++;
   }
   for (int i = 0; i < p; i++)  // (3,4)
   {
      t_dof[o] = i; s_dof[o] = 1; dof2tk[o] = 0;
      const IntegrationPoint & t_ip = tn_n.IntPoint(t_dof[o]);
      Nodes.IntPoint(o).Set3(t_ip.x, t_ip.y, s1_n.IntPoint(s_dof[o]).x);
      o++;
   }
   for (int i = 0; i < p; i++)  // (4,5)
   {
      t_dof[o] = p + i; s_dof[o] = 1; dof2tk[o] = 1;
      const IntegrationPoint & t_ip = tn_n.IntPoint(t_dof[o]);
      Nodes.IntPoint(o).Set3(t_ip.x, t_ip.y, s1_n.IntPoint(s_dof[o]).x);
      o++;
   }
   for (int i = 0; i < p; i++)  // (5,3)
   {
      t_dof[o] = 2 * p + i; s_dof[o] = 1; dof2tk[o] = 2;
      const IntegrationPoint & t_ip = tn_n.IntPoint(t_dof[o]);
      Nodes.IntPoint(o).Set3(t_ip.x, t_ip.y, s1_n.IntPoint(s_dof[o]).x);
      o++;
   }
   for (int i = 0; i < p; i++)  // (0,3)
   {
      t_dof[o] = 0; s_dof[o] = i; dof2tk[o] = 3;
      const IntegrationPoint & t_ip = t1_n.IntPoint(t_dof[o]);
      Nodes.IntPoint(o).Set3(t_ip.x, t_ip.y, sn_n.IntPoint(s_dof[o]).x);
      o++;
   }
   for (int i = 0; i < p; i++)  // (1,4)
   {
      t_dof[o] = 1; s_dof[o] = i; dof2tk[o] = 3;
      const IntegrationPoint & t_ip = t1_n.IntPoint(t_dof[o]);
      Nodes.IntPoint(o).Set3(t_ip.x, t_ip.y, sn_n.IntPoint(s_dof[o]).x);
      o++;
   }
   for (int i = 0; i < p; i++)  // (2,5)
   {
      t_dof[o] = 2; s_dof[o] = i; dof2tk[o] = 3;
      const IntegrationPoint & t_ip = t1_n.IntPoint(t_dof[o]);
      Nodes.IntPoint(o).Set3(t_ip.x, t_ip.y, sn_n.IntPoint(s_dof[o]).x);
      o++;
   }

   // faces
   // (0,2,1) -- bottom
   int l = 0;
   for (int j = 0; j <= pm2; j++)
      for (int i = 0; i + j <= pm2; i++)
      {
         l = j + ( 2 * p - 1 - i) * i / 2;
         t_dof[o] = 3 * p + 2*l+1; s_dof[o] = 0; dof2tk[o] = 4;
         const IntegrationPoint & t_ip0 = tn_n.IntPoint(t_dof[o]);
         Nodes.IntPoint(o).Set3(t_ip0.x, t_ip0.y, s1_n.IntPoint(s_dof[o]).x);
         o++;
         t_dof[o] = 3 * p + 2*l;   s_dof[o] = 0; dof2tk[o] = 0;
         const IntegrationPoint & t_ip1 = tn_n.IntPoint(t_dof[o]);
         Nodes.IntPoint(o).Set3(t_ip1.x, t_ip1.y, s1_n.IntPoint(s_dof[o]).x);
         o++;
      }
   // (3,4,5) -- top
   int m = 0;
   for (int j = 0; j <= pm2; j++)
      for (int i = 0; i + j <= pm2; i++)
      {
         t_dof[o] = 3 * p + m; s_dof[o] = 1; dof2tk[o] = 0; m++;
         const IntegrationPoint & t_ip0 = tn_n.IntPoint(t_dof[o]);
         Nodes.IntPoint(o).Set3(t_ip0.x, t_ip0.y, s1_n.IntPoint(s_dof[o]).x);
         o++;
         t_dof[o] = 3 * p + m; s_dof[o] = 1; dof2tk[o] = 4; m++;
         const IntegrationPoint & t_ip1 = tn_n.IntPoint(t_dof[o]);
         Nodes.IntPoint(o).Set3(t_ip1.x, t_ip1.y, s1_n.IntPoint(s_dof[o]).x);
         o++;
      }
   // (0, 1, 4, 3) -- xz plane
   for (int j = 2; j <= p; j++)
      for (int i = 0; i < p; i++)
      {
         t_dof[o] = i; s_dof[o] = j; dof2tk[o] = 0;
         const IntegrationPoint & t_ip = tn_n.IntPoint(t_dof[o]);
         Nodes.IntPoint(o).Set3(t_ip.x, t_ip.y, s1_n.IntPoint(s_dof[o]).x);
         o++;
      }
   for (int j = 0; j < p; j++)
      for (int i = 0; i < pm1; i++)
      {
         t_dof[o] = 3 + i; s_dof[o] = j; dof2tk[o] = 3;
         const IntegrationPoint & t_ip = t1_n.IntPoint(t_dof[o]);
         Nodes.IntPoint(o).Set3(t_ip.x, t_ip.y, sn_n.IntPoint(s_dof[o]).x);
         o++;
      }
   // (1, 2, 5, 4) -- (y-x)z plane
   for (int j = 2; j <= p; j++)
      for (int i = 0; i < p; i++)
      {
         t_dof[o] = p + i; s_dof[o] = j; dof2tk[o] = 1;
         const IntegrationPoint & t_ip = tn_n.IntPoint(t_dof[o]);
         Nodes.IntPoint(o).Set3(t_ip.x, t_ip.y, s1_n.IntPoint(s_dof[o]).x);
         o++;
      }
   for (int j = 0; j < p; j++)
      for (int i = 0; i < pm1; i++)
      {
         t_dof[o] = p + 2 + i; s_dof[o] = j; dof2tk[o] = 3;
         const IntegrationPoint & t_ip = t1_n.IntPoint(t_dof[o]);
         Nodes.IntPoint(o).Set3(t_ip.x, t_ip.y, sn_n.IntPoint(s_dof[o]).x);
         o++;
      }
   // (2, 0, 3, 5) -- yz plane
   for (int j = 2; j <= p; j++)
      for (int i = 0; i < p; i++)
      {
         t_dof[o] = 2 * p + i; s_dof[o] = j; dof2tk[o] = 2;
         const IntegrationPoint & t_ip = tn_n.IntPoint(t_dof[o]);
         Nodes.IntPoint(o).Set3(t_ip.x, t_ip.y, s1_n.IntPoint(s_dof[o]).x);
         o++;
      }
   for (int j = 0; j < p; j++)
      for (int i = 0; i < pm1; i++)
      {
         t_dof[o] = 2 * p + 1 + i; s_dof[o] = j; dof2tk[o] = 3;
         const IntegrationPoint & t_ip = t1_n.IntPoint(t_dof[o]);
         Nodes.IntPoint(o).Set3(t_ip.x, t_ip.y, sn_n.IntPoint(s_dof[o]).x);
         o++;
      }

   // interior
   for (int k = 2; k <= p; k++)
   {
      l = 0;
      for (int j = 0; j <= pm2; j++)
         for (int i = 0; i + j <= pm2; i++)
         {
            t_dof[o] = 3 * p + l; s_dof[o] = k; dof2tk[o] = 0; l++;
            const IntegrationPoint & t_ip0 = tn_n.IntPoint(t_dof[o]);
            Nodes.IntPoint(o).Set3(t_ip0.x, t_ip0.y, s1_n.IntPoint(s_dof[o]).x);
            o++;
            t_dof[o] = 3 * p + l; s_dof[o] = k; dof2tk[o] = 4; l++;
            const IntegrationPoint & t_ip1 = tn_n.IntPoint(t_dof[o]);
            Nodes.IntPoint(o).Set3(t_ip1.x, t_ip1.y, s1_n.IntPoint(s_dof[o]).x);
            o++;
         }
   }
   for (int k = 0; k < p; k++)
   {
      l = 0;
      for (int j = 0; j < pm2; j++)
         for (int i = 0; i + j < pm2; i++)
         {
            t_dof[o] = 3 * p + l; s_dof[o] = k; dof2tk[o] = 3; l++;
            const IntegrationPoint & t_ip = t1_n.IntPoint(t_dof[o]);
            Nodes.IntPoint(o).Set3(t_ip.x, t_ip.y, sn_n.IntPoint(s_dof[o]).x);
            o++;
         }
   }
}

void ND_WedgeElement::CalcVShape(const IntegrationPoint &ip,
                                 DenseMatrix &shape) const
{
#ifdef MFEM_THREAD_SAFE
   Vector t1_shape(H1TriangleFE.GetDof());
   Vector s1_shape(H1SegmentFE.GetDof());
   DenseMatrix tn_shape(NDTriangleFE.GetDof(), 2);
   DenseMatrix sn_shape(NDSegmentFE.GetDof(), 1);
#endif

   IntegrationPoint ipz; ipz.x = ip.z; ipz.y = 0.0; ipz.z = 0.0;

   H1TriangleFE.CalcShape(ip, t1_shape);
   NDTriangleFE.CalcVShape(ip, tn_shape);
   H1SegmentFE.CalcShape(ipz, s1_shape);
   NDSegmentFE.CalcVShape(ipz, sn_shape);

   for (int i=0; i<dof; i++)
   {
      if ( dof2tk[i] != 3 )
      {
         shape(i, 0) = tn_shape(t_dof[i], 0) * s1_shape[s_dof[i]];
         shape(i, 1) = tn_shape(t_dof[i], 1) * s1_shape[s_dof[i]];
         shape(i, 2) = 0.0;
      }
      else
      {
         shape(i, 0) = 0.0;
         shape(i, 1) = 0.0;
         shape(i, 2) = t1_shape[t_dof[i]] * sn_shape(s_dof[i], 0);
      }
   }
}

void ND_WedgeElement::CalcCurlShape(const IntegrationPoint &ip,
                                    DenseMatrix &curl_shape) const
{
#ifdef MFEM_THREAD_SAFE
   Vector s1_shape(H1SegmentFE.GetDof());
   DenseMatrix t1_dshape(H1TriangleFE.GetDof(), 2);
   DenseMatrix s1_dshape(H1SegmentFE.GetDof(), 1);
   DenseMatrix tn_shape(NDTriangleFE.GetDof(), 2);
   DenseMatrix sn_shape(NDSegmentFE.GetDof(), 1);
   DenseMatrix tn_dshape(NDTriangleFE.GetDof(), 1);
#endif

   IntegrationPoint ipz; ipz.x = ip.z; ipz.y = 0.0; ipz.z = 0.0;

   H1TriangleFE.CalcDShape(ip, t1_dshape);
   H1SegmentFE.CalcShape(ipz, s1_shape);
   H1SegmentFE.CalcDShape(ipz, s1_dshape);
   NDTriangleFE.CalcVShape(ip, tn_shape);
   NDTriangleFE.CalcCurlShape(ip, tn_dshape);
   NDSegmentFE.CalcVShape(ipz, sn_shape);

   for (int i=0; i<dof; i++)
   {
      if ( dof2tk[i] != 3 )
      {
         curl_shape(i, 0) = -tn_shape(t_dof[i], 1) * s1_dshape(s_dof[i], 0);
         curl_shape(i, 1) =  tn_shape(t_dof[i], 0) * s1_dshape(s_dof[i], 0);
         curl_shape(i, 2) =  tn_dshape(t_dof[i], 0) * s1_shape[s_dof[i]];
      }
      else
      {
         curl_shape(i, 0) =  t1_dshape(t_dof[i], 1) * sn_shape(s_dof[i], 0);
         curl_shape(i, 1) = -t1_dshape(t_dof[i], 0) * sn_shape(s_dof[i], 0);
         curl_shape(i, 2) =  0.0;
      }
   }
}

ND_R1D_PointElement::ND_R1D_PointElement(int p)
   : VectorFiniteElement(1, Geometry::POINT, 2, p,
                         H_CURL, FunctionSpace::Pk)
{
   // VectorFiniteElement::SetDerivMembers doesn't support 0D H_CURL elements
   // so we mimic a 1D element and then correct the dimension here.
   dim = 0;
   vdim = 2;
   cdim = 0;
}

void ND_R1D_PointElement::CalcVShape(const IntegrationPoint &ip,
                                     DenseMatrix &shape) const
{
   shape(0,0) = 1.0;
   shape(0,1) = 0.0;

   shape(1,0) = 0.0;
   shape(1,1) = 1.0;
}

void ND_R1D_PointElement::CalcVShape(ElementTransformation &Trans,
                                     DenseMatrix &shape) const
{
   CalcVShape(Trans.GetIntPoint(), shape);
}

const double ND_R1D_SegmentElement::tk[9] = { 1.,0.,0., 0.,1.,0., 0.,0.,1. };

ND_R1D_SegmentElement::ND_R1D_SegmentElement(const int p,
                                             const int cb_type,
                                             const int ob_type)
   : VectorFiniteElement(1, Geometry::SEGMENT, 3 * p + 2, p,
                         H_CURL, FunctionSpace::Pk),
     dof2tk(dof),
     cbasis1d(poly1d.GetBasis(p, VerifyClosed(cb_type))),
     obasis1d(poly1d.GetBasis(p - 1, VerifyOpen(ob_type)))
{
   // Override default types for VectorFiniteElements
   deriv_type = CURL;
   deriv_range_type = VECTOR;
   deriv_map_type = H_DIV;

   // Override default dimensions for VectorFiniteElements
   vdim = 3;
   cdim = 3;

   const double *cp = poly1d.ClosedPoints(p, cb_type);
   const double *op = poly1d.OpenPoints(p - 1, ob_type);

#ifndef MFEM_THREAD_SAFE
   shape_cx.SetSize(p + 1);
   shape_ox.SetSize(p);
   dshape_cx.SetSize(p + 1);
#endif

   dof_map.SetSize(dof);

   int o = 0;
   // nodes
   // (0)
   Nodes.IntPoint(o).x = cp[0]; // y-directed
   dof_map[p] = o; dof2tk[o++] = 1;
   Nodes.IntPoint(o).x = cp[0]; // z-directed
   dof_map[2*p+1] = o; dof2tk[o++] = 2;

   // (1)
   Nodes.IntPoint(o).x = cp[p]; // y-directed
   dof_map[2*p] = o; dof2tk[o++] = 1;
   Nodes.IntPoint(o).x = cp[p]; // z-directed
   dof_map[3*p+1] = o; dof2tk[o++] = 2;

   // interior
   // x-components
   for (int i = 0; i < p; i++)
   {
      Nodes.IntPoint(o).x = op[i];
      dof_map[i] = o; dof2tk[o++] = 0;
   }
   // y-components
   for (int i = 1; i < p; i++)
   {
      Nodes.IntPoint(o).x = cp[i];
      dof_map[p+i] = o; dof2tk[o++] = 1;
   }
   // z-components
   for (int i = 1; i < p; i++)
   {
      Nodes.IntPoint(o).x = cp[i];
      dof_map[2*p+1+i] = o; dof2tk[o++] = 2;
   }
}

void ND_R1D_SegmentElement::CalcVShape(const IntegrationPoint &ip,
                                       DenseMatrix &shape) const
{
   const int p = order;

#ifdef MFEM_THREAD_SAFE
   Vector shape_cx(p + 1), shape_ox(p);
#endif

   cbasis1d.Eval(ip.x, shape_cx);
   obasis1d.Eval(ip.x, shape_ox);

   int o = 0;
   // x-components
   for (int i = 0; i < p; i++)
   {
      int idx = dof_map[o++];
      shape(idx,0) = shape_ox(i);
      shape(idx,1) = 0.;
      shape(idx,2) = 0.;
   }
   // y-components
   for (int i = 0; i <= p; i++)
   {
      int idx = dof_map[o++];
      shape(idx,0) = 0.;
      shape(idx,1) = shape_cx(i);
      shape(idx,2) = 0.;
   }
   // z-components
   for (int i = 0; i <= p; i++)
   {
      int idx = dof_map[o++];
      shape(idx,0) = 0.;
      shape(idx,1) = 0.;
      shape(idx,2) = shape_cx(i);
   }
}

void ND_R1D_SegmentElement::CalcVShape(ElementTransformation &Trans,
                                       DenseMatrix &shape) const
{
   CalcVShape(Trans.GetIntPoint(), shape);
   const DenseMatrix & JI = Trans.InverseJacobian();
   MFEM_ASSERT(JI.Width() == 1 && JI.Height() == 1,
               "ND_R1D_SegmentElement cannot be embedded in "
               "2 or 3 dimensional spaces");
   for (int i=0; i<dof; i++)
   {
      shape(i, 0) *= JI(0,0);
   }
}

void ND_R1D_SegmentElement::CalcCurlShape(const IntegrationPoint &ip,
                                          DenseMatrix &curl_shape) const
{
   const int p = order;

#ifdef MFEM_THREAD_SAFE
   Vector shape_cx(p + 1), shape_ox(p);
   Vector dshape_cx(p + 1);
#endif

   cbasis1d.Eval(ip.x, shape_cx, dshape_cx);
   obasis1d.Eval(ip.x, shape_ox);

   int o = 0;
   // x-components
   for (int i = 0; i < p; i++)
   {
      int idx = dof_map[o++];
      curl_shape(idx,0) = 0.;
      curl_shape(idx,1) = 0.;
      curl_shape(idx,2) = 0.;
   }
   // y-components
   for (int i = 0; i <= p; i++)
   {
      int idx = dof_map[o++];
      curl_shape(idx,0) = 0.;
      curl_shape(idx,1) = 0.;
      curl_shape(idx,2) = dshape_cx(i);
   }
   // z-components
   for (int i = 0; i <= p; i++)
   {
      int idx = dof_map[o++];
      curl_shape(idx,0) = 0.;
      curl_shape(idx,1) = -dshape_cx(i);
      curl_shape(idx,2) = 0.;
   }
}

void ND_R1D_SegmentElement::CalcPhysCurlShape(ElementTransformation &Trans,
                                              DenseMatrix &curl_shape) const
{
   CalcCurlShape(Trans.GetIntPoint(), curl_shape);
   const DenseMatrix & J = Trans.Jacobian();
   MFEM_ASSERT(J.Width() == 1 && J.Height() == 1,
               "ND_R1D_SegmentElement cannot be embedded in "
               "2 or 3 dimensional spaces");
   curl_shape *= (1.0 / J.Weight());
}

void ND_R1D_SegmentElement::Project(VectorCoefficient &vc,
                                    ElementTransformation &Trans,
                                    Vector &dofs) const
{
   double data[3];
   Vector vk(data, 3);

   for (int k = 0; k < dof; k++)
   {
      Trans.SetIntPoint(&Nodes.IntPoint(k));

      vc.Eval(vk, Trans, Nodes.IntPoint(k));
      // dof_k = vk^t J tk
      Vector t(const_cast<double*>(&tk[dof2tk[k] * 3]), 3);
      dofs(k) = Trans.Jacobian()(0,0) * t(0) * vk(0) +
                t(1) * vk(1) + t(2) * vk(2);
   }

}

void ND_R1D_SegmentElement::Project(const FiniteElement &fe,
                                    ElementTransformation &Trans,
                                    DenseMatrix &I) const
{
   if (fe.GetRangeType() == SCALAR)
   {
      double vk[Geometry::MaxDim];
      Vector shape(fe.GetDof());

      double * tk_ptr = const_cast<double*>(tk);

      I.SetSize(dof, vdim*fe.GetDof());
      for (int k = 0; k < dof; k++)
      {
         const IntegrationPoint &ip = Nodes.IntPoint(k);

         Vector t1(&tk_ptr[dof2tk[k] * 3], 1);
         Vector t3(&tk_ptr[dof2tk[k] * 3], 3);

         fe.CalcShape(ip, shape);
         Trans.SetIntPoint(&ip);
         // Transform ND edge tengents from reference to physical space
         // vk = J tk
         Trans.Jacobian().Mult(t1, vk);
         vk[1] = t3[1];
         vk[2] = t3[2];
         if (fe.GetMapType() == INTEGRAL)
         {
            double w = 1.0/Trans.Weight();
            for (int d = 0; d < vdim; d++)
            {
               vk[d] *= w;
            }
         }

         for (int j = 0; j < shape.Size(); j++)
         {
            double s = shape(j);
            if (fabs(s) < 1e-12)
            {
               s = 0.0;
            }
            // Project scalar basis function multiplied by each coordinate
            // direction onto the transformed edge tangents
            for (int d = 0; d < vdim; d++)
            {
               I(k, j + d*shape.Size()) = s*vk[d];
            }
         }
      }
   }
   else
   {
      double vk[Geometry::MaxDim];
      DenseMatrix vshape(fe.GetDof(), fe.GetVDim());

      double * tk_ptr = const_cast<double*>(tk);

      I.SetSize(dof, fe.GetDof());
      for (int k = 0; k < dof; k++)
      {
         const IntegrationPoint &ip = Nodes.IntPoint(k);

         Vector t1(&tk_ptr[dof2tk[k] * 3], 1);
         Vector t3(&tk_ptr[dof2tk[k] * 3], 3);

         Trans.SetIntPoint(&ip);
         // Transform ND edge tangents from reference to physical space
         // vk = J tk
         Trans.Jacobian().Mult(t1, vk);
         // Compute fe basis functions in physical space
         fe.CalcVShape(Trans, vshape);
         // Project fe basis functions onto transformed edge tangents
         for (int j=0; j<vshape.Height(); j++)
         {
            I(k, j) = 0.0;
            I(k, j) += vshape(j, 0) * vk[0];
            if (vshape.Width() == 3)
            {
               I(k, j) += vshape(j, 1) * t3(1);
               I(k, j) += vshape(j, 2) * t3(2);
            }
         }
      }
   }
}

const double ND_R2D_SegmentElement::tk[4] = { 1.,0., 0.,1. };

ND_R2D_SegmentElement::ND_R2D_SegmentElement(const int p,
                                             const int cb_type,
                                             const int ob_type)
   : VectorFiniteElement(1, Geometry::SEGMENT, 2 * p + 1, p,
                         H_CURL, FunctionSpace::Pk),
     dof2tk(dof),
     cbasis1d(poly1d.GetBasis(p, VerifyClosed(cb_type))),
     obasis1d(poly1d.GetBasis(p - 1, VerifyOpen(ob_type)))
{
   // Override default dimensions for VectorFiniteElements
   vdim = 2;
   cdim = 1;

   const double *cp = poly1d.ClosedPoints(p, cb_type);
   const double *op = poly1d.OpenPoints(p - 1, ob_type);

#ifndef MFEM_THREAD_SAFE
   shape_cx.SetSize(p + 1);
   shape_ox.SetSize(p);
   dshape_cx.SetSize(p + 1);
#endif

   dof_map.SetSize(dof);

   int o = 0;
   // nodes
   // (0)
   Nodes.IntPoint(o).x = cp[0]; // z-directed
   dof_map[p] = o; dof2tk[o++] = 1;

   // (1)
   Nodes.IntPoint(o).x = cp[p]; // z-directed
   dof_map[2*p] = o; dof2tk[o++] = 1;

   // interior
   // x-components
   for (int i = 0; i < p; i++)
   {
      Nodes.IntPoint(o).x = op[i];
      dof_map[i] = o; dof2tk[o++] = 0;
   }
   // z-components
   for (int i = 1; i < p; i++)
   {
      Nodes.IntPoint(o).x = cp[i];
      dof_map[p+i] = o; dof2tk[o++] = 1;
   }
}

void ND_R2D_SegmentElement::CalcVShape(const IntegrationPoint &ip,
                                       DenseMatrix &shape) const
{
   const int p = order;

#ifdef MFEM_THREAD_SAFE
   Vector shape_cx(p + 1), shape_ox(p);
#endif

   cbasis1d.Eval(ip.x, shape_cx);
   obasis1d.Eval(ip.x, shape_ox);

   int o = 0;
   // x-components
   for (int i = 0; i < p; i++)
   {
      int idx = dof_map[o++];
      shape(idx,0) = shape_ox(i);
      shape(idx,1) = 0.;
   }
   // z-components
   for (int i = 0; i <= p; i++)
   {
      int idx = dof_map[o++];
      shape(idx,0) = 0.;
      shape(idx,1) = shape_cx(i);
   }
}

void ND_R2D_SegmentElement::CalcVShape(ElementTransformation &Trans,
                                       DenseMatrix &shape) const
{
   CalcVShape(Trans.GetIntPoint(), shape);
   const DenseMatrix & JI = Trans.InverseJacobian();
   MFEM_ASSERT(JI.Width() == 1 && JI.Height() == 1,
               "ND_R2D_SegmentElement cannot be embedded in "
               "2 or 3 dimensional spaces");
   for (int i=0; i<dof; i++)
   {
      shape(i, 0) *= JI(0,0);
   }
}

void ND_R2D_SegmentElement::CalcCurlShape(const IntegrationPoint &ip,
                                          DenseMatrix &curl_shape) const
{
   const int p = order;

#ifdef MFEM_THREAD_SAFE
   Vector shape_cx(p + 1), shape_ox(p);
   Vector dshape_cx(p + 1);
#endif

   cbasis1d.Eval(ip.x, shape_cx, dshape_cx);
   obasis1d.Eval(ip.x, shape_ox);

   int o = 0;
   // x-components
   for (int i = 0; i < p; i++)
   {
      int idx = dof_map[o++];
      curl_shape(idx,0) = 0.;
   }
   // z-components
   for (int i = 0; i <= p; i++)
   {
      int idx = dof_map[o++];
      curl_shape(idx,0) = -dshape_cx(i);
   }
}

void ND_R2D_SegmentElement::LocalInterpolation(const VectorFiniteElement &cfe,
                                               ElementTransformation &Trans,
                                               DenseMatrix &I) const
{
   double vk[Geometry::MaxDim]; vk[1] = 0.0; vk[2] = 0.0;
   Vector xk(vk, dim);
   IntegrationPoint ip;
   DenseMatrix vshape(cfe.GetDof(), vdim);

   double * tk_ptr = const_cast<double*>(tk);

   I.SetSize(dof, vshape.Height());

   // assuming Trans is linear; this should be ok for all refinement types
   Trans.SetIntPoint(&Geometries.GetCenter(geom_type));
   const DenseMatrix &J = Trans.Jacobian();
   for (int k = 0; k < dof; k++)
   {
      Vector t1(&tk_ptr[dof2tk[k] * 2], 1);
      Vector t2(&tk_ptr[dof2tk[k] * 2], 2);

      Trans.Transform(Nodes.IntPoint(k), xk);
      ip.Set3(vk);
      cfe.CalcVShape(ip, vshape);
      // xk = J t_k
      J.Mult(t1, vk);
      // I_k = vshape_k.J.t_k, k=1,...,Dof
      for (int j = 0; j < vshape.Height(); j++)
      {
         double Ikj = 0.;
         for (int i = 0; i < dim; i++)
         {
            Ikj += vshape(j, i) * vk[i];
         }
         Ikj += vshape(j, 1) * t2(1);
         I(k, j) = (fabs(Ikj) < 1e-12) ? 0.0 : Ikj;
      }
   }
}

void ND_R2D_SegmentElement::Project(VectorCoefficient &vc,
                                    ElementTransformation &Trans,
                                    Vector &dofs) const
{
   double data[3];
   Vector vk1(data, 1);
   Vector vk2(data, 2);
   Vector vk3(data, 3);

   double * tk_ptr = const_cast<double*>(tk);

   for (int k = 0; k < dof; k++)
   {
      Trans.SetIntPoint(&Nodes.IntPoint(k));

      vc.Eval(vk3, Trans, Nodes.IntPoint(k));
      // dof_k = vk^t J tk
      Vector t1(&tk_ptr[dof2tk[k] * 2], 1);
      Vector t2(&tk_ptr[dof2tk[k] * 2], 2);

      dofs(k) = Trans.Jacobian().InnerProduct(t1, vk2) + t2(1) * vk3(2);
   }

}

ND_R2D_FiniteElement::ND_R2D_FiniteElement(int p, Geometry::Type G, int Do,
                                           const double *tk_fe)
   : VectorFiniteElement(2, G, Do, p,
                         H_CURL, FunctionSpace::Pk),
     tk(tk_fe),
     dof_map(dof),
     dof2tk(dof)
{
   // Override default types for VectorFiniteElements
   deriv_type = CURL;
   deriv_range_type = VECTOR;
   deriv_map_type = H_DIV;

   // Override default dimensions for VectorFiniteElements
   vdim = 3;
   cdim = 3;
}

void ND_R2D_FiniteElement::CalcVShape(ElementTransformation &Trans,
                                      DenseMatrix &shape) const
{
   CalcVShape(Trans.GetIntPoint(), shape);
   const DenseMatrix & JI = Trans.InverseJacobian();
   MFEM_ASSERT(JI.Width() == 2 && JI.Height() == 2,
               "ND_R2D_FiniteElement cannot be embedded in "
               "3 dimensional spaces");
   for (int i=0; i<dof; i++)
   {
      double sx = shape(i, 0);
      double sy = shape(i, 1);
      shape(i, 0) = sx * JI(0, 0) + sy * JI(1, 0);
      shape(i, 1) = sx * JI(0, 1) + sy * JI(1, 1);
   }
}

void ND_R2D_FiniteElement::CalcPhysCurlShape(ElementTransformation &Trans,
                                             DenseMatrix &curl_shape) const
{
   CalcCurlShape(Trans.GetIntPoint(), curl_shape);
   const DenseMatrix & J = Trans.Jacobian();
   MFEM_ASSERT(J.Width() == 2 && J.Height() == 2,
               "ND_R2D_FiniteElement cannot be embedded in "
               "3 dimensional spaces");
   for (int i=0; i<dof; i++)
   {
      double sx = curl_shape(i, 0);
      double sy = curl_shape(i, 1);
      curl_shape(i, 0) = sx * J(0, 0) + sy * J(0, 1);
      curl_shape(i, 1) = sx * J(1, 0) + sy * J(1, 1);
   }
   curl_shape *= (1.0 / Trans.Weight());
}

void ND_R2D_FiniteElement::LocalInterpolation(
   const VectorFiniteElement &cfe,
   ElementTransformation &Trans,
   DenseMatrix &I) const
{
   double vk[Geometry::MaxDim]; vk[2] = 0.0;
   Vector xk(vk, dim);
   IntegrationPoint ip;
#ifdef MFEM_THREAD_SAFE
   DenseMatrix vshape(cfe.GetDof(), vdim);
#else
   vshape.SetSize(cfe.GetDof(), vdim);
#endif

   double * tk_ptr = const_cast<double*>(tk);

   I.SetSize(dof, vshape.Height());

   // assuming Trans is linear; this should be ok for all refinement types
   Trans.SetIntPoint(&Geometries.GetCenter(geom_type));
   const DenseMatrix &J = Trans.Jacobian();
   for (int k = 0; k < dof; k++)
   {
      Vector t2(&tk_ptr[dof2tk[k] * 3], 2);
      Vector t3(&tk_ptr[dof2tk[k] * 3], 3);

      Trans.Transform(Nodes.IntPoint(k), xk);
      ip.Set3(vk);
      cfe.CalcVShape(ip, vshape);
      // xk = J t_k
      J.Mult(t2, vk);
      // I_k = vshape_k.J.t_k, k=1,...,Dof
      for (int j = 0; j < vshape.Height(); j++)
      {
         double Ikj = 0.;
         for (int i = 0; i < dim; i++)
         {
            Ikj += vshape(j, i) * vk[i];
         }
         Ikj += vshape(j, 2) * t3(2);
         I(k, j) = (fabs(Ikj) < 1e-12) ? 0.0 : Ikj;
      }
   }
}

void ND_R2D_FiniteElement::GetLocalRestriction(ElementTransformation &Trans,
                                               DenseMatrix &R) const
{
   double pt_data[Geometry::MaxDim];
   IntegrationPoint ip;
   Vector pt(pt_data, dim);

#ifdef MFEM_THREAD_SAFE
   DenseMatrix vshape(dof, vdim);
#endif

   double * tk_ptr = const_cast<double*>(tk);

   Trans.SetIntPoint(&Geometries.GetCenter(geom_type));
   const DenseMatrix &Jinv = Trans.InverseJacobian();
   for (int j = 0; j < dof; j++)
   {
      Vector t2(&tk_ptr[dof2tk[j] * 3], 2);
      Vector t3(&tk_ptr[dof2tk[j] * 3], 3);

      InvertLinearTrans(Trans, Nodes.IntPoint(j), pt);
      ip.Set(pt_data, dim);
      if (Geometries.CheckPoint(geom_type, ip)) // do we need an epsilon here?
      {
         CalcVShape(ip, vshape);
         Jinv.Mult(t2, pt_data);
         for (int k = 0; k < dof; k++)
         {
            double R_jk = 0.0;
            for (int d = 0; d < dim; d++)
            {
               R_jk += vshape(k,d)*pt_data[d];
            }
            R_jk += vshape(k, 2) * t3(2);
            R(j,k) = R_jk;
         }
      }
      else
      {
         // Set the whole row to avoid valgrind warnings in R.Threshold().
         R.SetRow(j, infinity());
      }
   }
   R.Threshold(1e-12);
}

void ND_R2D_FiniteElement::Project(VectorCoefficient &vc,
                                   ElementTransformation &Trans,
                                   Vector &dofs) const
{
   double data[3];
   Vector vk2(data, 2);
   Vector vk3(data, 3);

   double * tk_ptr = const_cast<double*>(tk);

   for (int k = 0; k < dof; k++)
   {
      Trans.SetIntPoint(&Nodes.IntPoint(k));

      vc.Eval(vk3, Trans, Nodes.IntPoint(k));
      // dof_k = vk^t J tk
      Vector t2(&tk_ptr[dof2tk[k] * 3], 2);
      Vector t3(&tk_ptr[dof2tk[k] * 3], 3);

      dofs(k) = Trans.Jacobian().InnerProduct(t2, vk2) + t3(2) * vk3(2);
   }

}

void ND_R2D_FiniteElement::Project(const FiniteElement &fe,
                                   ElementTransformation &Trans,
                                   DenseMatrix &I) const
{
   if (fe.GetRangeType() == SCALAR)
   {
      double vk[Geometry::MaxDim];
      Vector shape(fe.GetDof());

      double * tk_ptr = const_cast<double*>(tk);

      I.SetSize(dof, vdim*fe.GetDof());
      for (int k = 0; k < dof; k++)
      {
         const IntegrationPoint &ip = Nodes.IntPoint(k);

         Vector t2(&tk_ptr[dof2tk[k] * 3], 2);
         Vector t3(&tk_ptr[dof2tk[k] * 3], 3);

         fe.CalcShape(ip, shape);
         Trans.SetIntPoint(&ip);
         // Transform ND edge tengents from reference to physical space
         // vk = J tk
         Trans.Jacobian().Mult(t2, vk);
         vk[2] = t3[2];
         if (fe.GetMapType() == INTEGRAL)
         {
            double w = 1.0/Trans.Weight();
            for (int d = 0; d < vdim; d++)
            {
               vk[d] *= w;
            }
         }

         for (int j = 0; j < shape.Size(); j++)
         {
            double s = shape(j);
            if (fabs(s) < 1e-12)
            {
               s = 0.0;
            }
            // Project scalar basis function multiplied by each coordinate
            // direction onto the transformed edge tangents
            for (int d = 0; d < vdim; d++)
            {
               I(k, j + d*shape.Size()) = s*vk[d];
            }
         }
      }
   }
   else
   {
      double vk[Geometry::MaxDim];
      DenseMatrix vshape(fe.GetDof(), fe.GetVDim());

      double * tk_ptr = const_cast<double*>(tk);

      I.SetSize(dof, fe.GetDof());
      for (int k = 0; k < dof; k++)
      {
         const IntegrationPoint &ip = Nodes.IntPoint(k);

         Vector t2(&tk_ptr[dof2tk[k] * 3], 2);
         Vector t3(&tk_ptr[dof2tk[k] * 3], 3);

         Trans.SetIntPoint(&ip);
         // Transform ND edge tangents from reference to physical space
         // vk = J tk
         Trans.Jacobian().Mult(t2, vk);
         // Compute fe basis functions in physical space
         fe.CalcVShape(Trans, vshape);
         // Project fe basis functions onto transformed edge tangents
         for (int j=0; j<vshape.Height(); j++)
         {
            I(k, j) = 0.0;
            for (int i=0; i<2; i++)
            {
               I(k, j) += vshape(j, i) * vk[i];
            }
            if (vshape.Width() == 3)
            {
               I(k, j) += vshape(j, 2) * t3(2);
            }
         }
      }
   }
}

void ND_R2D_FiniteElement::ProjectGrad(const FiniteElement &fe,
                                       ElementTransformation &Trans,
                                       DenseMatrix &grad) const
{
   MFEM_ASSERT(fe.GetMapType() == VALUE, "");

   DenseMatrix dshape(fe.GetDof(), fe.GetDim());
   Vector grad_k(fe.GetDof());

   grad.SetSize(dof, fe.GetDof());
   for (int k = 0; k < dof; k++)
   {
      fe.CalcDShape(Nodes.IntPoint(k), dshape);
      dshape.Mult(tk + dof2tk[k]*vdim, grad_k);
      for (int j = 0; j < grad_k.Size(); j++)
      {
         grad(k,j) = (fabs(grad_k(j)) < 1e-12) ? 0.0 : grad_k(j);
      }
   }
}

const double ND_R2D_TriangleElement::tk_t[15] =
{ 1.,0.,0.,  -1.,1.,0.,  0.,-1.,0.,  0.,1.,0., 0.,0.,1. };

ND_R2D_TriangleElement::ND_R2D_TriangleElement(const int p,
                                               const int cb_type)
   : ND_R2D_FiniteElement(p, Geometry::TRIANGLE, ((3*p + 1)*(p + 2))/2, tk_t),
     ND_FE(p),
     H1_FE(p, cb_type)
{
   int pm1 = p - 1, pm2 = p - 2;

#ifndef MFEM_THREAD_SAFE
   nd_shape.SetSize(ND_FE.GetDof(), 2);
   h1_shape.SetSize(H1_FE.GetDof());
   nd_dshape.SetSize(ND_FE.GetDof(), 1);
   h1_dshape.SetSize(H1_FE.GetDof(), 2);
#endif

   int o = 0;
   int n = 0;
   int h = 0;
   // Three nodes
   dof_map[o] = -1 - h++; dof2tk[o++] = 4;
   dof_map[o] = -1 - h++; dof2tk[o++] = 4;
   dof_map[o] = -1 - h++; dof2tk[o++] = 4;

   // Three edges
   for (int e=0; e<3; e++)
   {
      // Dofs in the plane
      for (int i=0; i<p; i++)
      {
         dof_map[o] = n++; dof2tk[o++] = e;
      }
      // z-directed dofs
      for (int i=0; i<pm1; i++)
      {
         dof_map[o] = -1 - h++; dof2tk[o++] = 4;
      }
   }

   // Interior dofs in the plane
   for (int j = 0; j <= pm2; j++)
      for (int i = 0; i + j <= pm2; i++)
      {
         dof_map[o] = n++; dof2tk[o++] = 0;
         dof_map[o] = n++; dof2tk[o++] = 3;
      }

   // Interior z-directed dofs
   for (int j = 0; j < pm1; j++)
      for (int i = 0; i + j < pm2; i++)
      {
         dof_map[o] = -1 - h++; dof2tk[o++] = 4;
      }

   MFEM_VERIFY(n == ND_FE.GetDof(),
               "ND_R2D_Triangle incorrect number of ND dofs.");
   MFEM_VERIFY(h == H1_FE.GetDof(),
               "ND_R2D_Triangle incorrect number of H1 dofs.");
   MFEM_VERIFY(o == GetDof(),
               "ND_R2D_Triangle incorrect number of dofs.");

   const IntegrationRule & nd_Nodes = ND_FE.GetNodes();
   const IntegrationRule & h1_Nodes = H1_FE.GetNodes();

   for (int i=0; i<dof; i++)
   {
      int idx = dof_map[i];
      if (idx >= 0)
      {
         const IntegrationPoint & ip = nd_Nodes.IntPoint(idx);
         Nodes.IntPoint(i).Set2(ip.x, ip.y);
      }
      else
      {
         const IntegrationPoint & ip = h1_Nodes.IntPoint(-idx-1);
         Nodes.IntPoint(i).Set2(ip.x, ip.y);
      }
   }
}

void ND_R2D_TriangleElement::CalcVShape(const IntegrationPoint &ip,
                                        DenseMatrix &shape) const
{
#ifdef MFEM_THREAD_SAFE
   DenseMatrix nd_shape(ND_FE.GetDof(), 2);
   Vector      h1_shape(H1_FE.GetDof());
#endif

   ND_FE.CalcVShape(ip, nd_shape);
   H1_FE.CalcShape(ip, h1_shape);

   for (int i=0; i<dof; i++)
   {
      int idx = dof_map[i];
      if (idx >= 0)
      {
         shape(i, 0) = nd_shape(idx, 0);
         shape(i, 1) = nd_shape(idx, 1);
         shape(i, 2) = 0.0;
      }
      else
      {
         shape(i, 0) = 0.0;
         shape(i, 1) = 0.0;
         shape(i, 2) = h1_shape(-idx-1);
      }
   }
}

void ND_R2D_TriangleElement::CalcCurlShape(const IntegrationPoint &ip,
                                           DenseMatrix &curl_shape) const
{
#ifdef MFEM_THREAD_SAFE
   DenseMatrix nd_dshape(ND_FE.GetDof(), 1);
   DenseMatrix h1_dshape(H1_FE.GetDof(), 2);
#endif

   ND_FE.CalcCurlShape(ip, nd_dshape);
   H1_FE.CalcDShape(ip, h1_dshape);

   for (int i=0; i<dof; i++)
   {
      int idx = dof_map[i];
      if (idx >= 0)
      {
         curl_shape(i, 0) = 0.0;
         curl_shape(i, 1) = 0.0;
         curl_shape(i, 2) = nd_dshape(idx, 0);
      }
      else
      {
         curl_shape(i, 0) = h1_dshape(-idx-1, 1);
         curl_shape(i, 1) = -h1_dshape(-idx-1, 0);
         curl_shape(i, 2) = 0.0;
      }
   }
}


const double ND_R2D_QuadrilateralElement::tk_q[15] =
{ 1.,0.,0.,  0.,1.,0., -1.,0.,0., 0.,-1.,0., 0.,0.,1. };

ND_R2D_QuadrilateralElement::ND_R2D_QuadrilateralElement(const int p,
                                                         const int cb_type,
                                                         const int ob_type)
   : ND_R2D_FiniteElement(p, Geometry::SQUARE, ((3*p + 1)*(p + 1)), tk_q),
     cbasis1d(poly1d.GetBasis(p, VerifyClosed(cb_type))),
     obasis1d(poly1d.GetBasis(p - 1, VerifyOpen(ob_type)))
{
   const double *cp = poly1d.ClosedPoints(p, cb_type);
   const double *op = poly1d.OpenPoints(p - 1, ob_type);
   const int dofx = p*(p+1);
   const int dofy = p*(p+1);
   const int dofxy = dofx+dofy;

#ifndef MFEM_THREAD_SAFE
   shape_cx.SetSize(p + 1);
   shape_ox.SetSize(p);
   shape_cy.SetSize(p + 1);
   shape_oy.SetSize(p);
   dshape_cx.SetSize(p + 1);
   dshape_cy.SetSize(p + 1);
#endif

   dof_map.SetSize(dof);

   int o = 0;
   // nodes
   dof_map[dofxy] = o++;   // (0)
   dof_map[dofxy+p] = o++; // (1)
   dof_map[dof-1] = o++;   // (2)
   dof_map[dof-p-1] = o++; // (3)

   // edges
   for (int i = 0; i < p; i++)  // (0,1) - x-directed
   {
      dof_map[i + 0*p] = o++;
   }
   for (int i = 1; i < p; i++)  // (0,1) - z-directed
   {
      dof_map[dofxy + i + 0*(p+1)] = o++;
   }
   for (int j = 0; j < p; j++)  // (1,2) - y-directed
   {
      dof_map[dofx + p + j*(p + 1)] = o++;
   }
   for (int j = 1; j < p; j++)  // (1,2) - z-directed
   {
      dof_map[dofxy + p + j*(p + 1)] = o++;
   }
   for (int i = 0; i < p; i++)  // (2,3) - x-directed
   {
      dof_map[(p - 1 - i) + p*p] = -1 - (o++);
   }
   for (int i = 1; i < p; i++)  // (2,3) - z-directed
   {
      dof_map[dofxy + (p - i) + p*(p + 1)] = o++;
   }
   for (int j = 0; j < p; j++)  // (3,0) - y-directed
   {
      dof_map[dofx + 0 + (p - 1 - j)*(p + 1)] = -1 - (o++);
   }
   for (int j = 1; j < p; j++)  // (3,0) - z-directed
   {
      dof_map[dofxy + (p - j)*(p + 1)] = o++;
   }

   // interior
   // x-components
   for (int j = 1; j < p; j++)
      for (int i = 0; i < p; i++)
      {
         dof_map[i + j*p] = o++;
      }
   // y-components
   for (int j = 0; j < p; j++)
      for (int i = 1; i < p; i++)
      {
         dof_map[dofx + i + j*(p + 1)] = o++;
      }
   // z-components
   for (int j = 1; j < p; j++)
      for (int i = 1; i < p; i++)
      {
         dof_map[dofxy + i + j*(p + 1)] = o++;
      }

   // set dof2tk and Nodes
   o = 0;
   // x-components
   for (int j = 0; j <= p; j++)
      for (int i = 0; i < p; i++)
      {
         int idx;
         if ((idx = dof_map[o++]) < 0)
         {
            dof2tk[idx = -1 - idx] = 2;
         }
         else
         {
            dof2tk[idx] = 0;
         }
         Nodes.IntPoint(idx).Set2(op[i], cp[j]);
      }
   // y-components
   for (int j = 0; j < p; j++)
      for (int i = 0; i <= p; i++)
      {
         int idx;
         if ((idx = dof_map[o++]) < 0)
         {
            dof2tk[idx = -1 - idx] = 3;
         }
         else
         {
            dof2tk[idx] = 1;
         }
         Nodes.IntPoint(idx).Set2(cp[i], op[j]);
      }
   // z-components
   for (int j = 0; j <= p; j++)
      for (int i = 0; i <= p; i++)
      {
         int idx = dof_map[o++];
         dof2tk[idx] = 4;
         Nodes.IntPoint(idx).Set2(cp[i], cp[j]);
      }
}

void ND_R2D_QuadrilateralElement::CalcVShape(const IntegrationPoint &ip,
                                             DenseMatrix &shape) const
{
   const int p = order;

#ifdef MFEM_THREAD_SAFE
   Vector shape_cx(p + 1), shape_ox(p), shape_cy(p + 1), shape_oy(p);
#endif

   cbasis1d.Eval(ip.x, shape_cx);
   obasis1d.Eval(ip.x, shape_ox);
   cbasis1d.Eval(ip.y, shape_cy);
   obasis1d.Eval(ip.y, shape_oy);

   int o = 0;
   // x-components
   for (int j = 0; j <= p; j++)
      for (int i = 0; i < p; i++)
      {
         int idx, s;
         if ((idx = dof_map[o++]) < 0)
         {
            idx = -1 - idx, s = -1;
         }
         else
         {
            s = +1;
         }
         shape(idx,0) = s*shape_ox(i)*shape_cy(j);
         shape(idx,1) = 0.;
         shape(idx,2) = 0.;
      }
   // y-components
   for (int j = 0; j < p; j++)
      for (int i = 0; i <= p; i++)
      {
         int idx, s;
         if ((idx = dof_map[o++]) < 0)
         {
            idx = -1 - idx, s = -1;
         }
         else
         {
            s = +1;
         }
         shape(idx,0) = 0.;
         shape(idx,1) = s*shape_cx(i)*shape_oy(j);
         shape(idx,2) = 0.;
      }
   // z-components
   for (int j = 0; j <= p; j++)
      for (int i = 0; i <= p; i++)
      {
         int idx = dof_map[o++];
         shape(idx,0) = 0.;
         shape(idx,1) = 0.;
         shape(idx,2) = shape_cx(i)*shape_cy(j);
      }
}

void ND_R2D_QuadrilateralElement::CalcCurlShape(const IntegrationPoint &ip,
                                                DenseMatrix &curl_shape) const
{
   const int p = order;

#ifdef MFEM_THREAD_SAFE
   Vector shape_cx(p + 1), shape_ox(p), shape_cy(p + 1), shape_oy(p);
   Vector dshape_cx(p + 1), dshape_cy(p + 1);
#endif

   cbasis1d.Eval(ip.x, shape_cx, dshape_cx);
   obasis1d.Eval(ip.x, shape_ox);
   cbasis1d.Eval(ip.y, shape_cy, dshape_cy);
   obasis1d.Eval(ip.y, shape_oy);

   int o = 0;
   // x-components
   for (int j = 0; j <= p; j++)
      for (int i = 0; i < p; i++)
      {
         int idx, s;
         if ((idx = dof_map[o++]) < 0)
         {
            idx = -1 - idx, s = -1;
         }
         else
         {
            s = +1;
         }
         curl_shape(idx,0) = 0.;
         curl_shape(idx,1) = 0.;
         curl_shape(idx,2) = -s*shape_ox(i)*dshape_cy(j);
      }
   // y-components
   for (int j = 0; j < p; j++)
      for (int i = 0; i <= p; i++)
      {
         int idx, s;
         if ((idx = dof_map[o++]) < 0)
         {
            idx = -1 - idx, s = -1;
         }
         else
         {
            s = +1;
         }
         curl_shape(idx,0) = 0.;
         curl_shape(idx,1) = 0.;
         curl_shape(idx,2) =  s*dshape_cx(i)*shape_oy(j);
      }
   // z-components
   for (int j = 0; j <= p; j++)
      for (int i = 0; i <= p; i++)
      {
         int idx = dof_map[o++];
         curl_shape(idx,0) =  shape_cx(i)*dshape_cy(j);
         curl_shape(idx,1) = -dshape_cx(i)*shape_cy(j);
         curl_shape(idx,2) = 0.;
      }
}

}<|MERGE_RESOLUTION|>--- conflicted
+++ resolved
@@ -314,10 +314,7 @@
 #ifdef MFEM_THREAD_SAFE
    Vector shape_cx(p + 1), shape_ox(p), shape_cy(p + 1), shape_oy(p);
    Vector shape_cz(p + 1), shape_oz(p);
-<<<<<<< HEAD
-=======
    Vector dshape_cx(p + 1), dshape_cy(p + 1), dshape_cz(p + 1);
->>>>>>> f23b8135
 #endif
 
    if (obasis1d.IsIntegratedType())
@@ -662,10 +659,7 @@
 
 #ifdef MFEM_THREAD_SAFE
    Vector shape_cx(p + 1), shape_ox(p), shape_cy(p + 1), shape_oy(p);
-<<<<<<< HEAD
-=======
    Vector dshape_cx(p + 1), dshape_cy(p + 1);
->>>>>>> f23b8135
 #endif
 
    if (obasis1d.IsIntegratedType())
